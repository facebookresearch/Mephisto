--- conflicted
+++ resolved
@@ -11,17 +11,6 @@
 Rejecting a tip deletes the tip from the tips list in the AgentState's metadata.
 It also removed the row in the assets/tips.csv file in your task's directory.
 """
-<<<<<<< HEAD
-try:
-    from rich import print
-except ImportError:
-    print(
-        "\nYou need to have rich installed to use this script. For example: pip install rich\n"
-    )
-    exit(1)
-
-=======
->>>>>>> 7201ee5f
 import csv
 from genericpath import exists
 from pathlib import Path
@@ -32,18 +21,13 @@
 from mephisto.data_model.unit import Unit
 from mephisto.data_model.worker import Worker
 from mephisto.tools.data_browser import DataBrowser as MephistoDataBrowser
-<<<<<<< HEAD
-=======
 from rich import print
->>>>>>> 7201ee5f
 from rich import box
 from rich.prompt import Prompt
 from rich.prompt import FloatPrompt
 from rich.table import Table
 from mephisto.tools.scripts import print_out_task_names
 from mephisto.utils.rich import console
-<<<<<<< HEAD
-=======
 import enum
 
 
@@ -51,7 +35,6 @@
     ACCEPTED = "a"
     REJECTED = "r"
     SKIP = "s"
->>>>>>> 7201ee5f
 
 
 def get_index_of_value(lst: List[str], property: str) -> int:
@@ -125,11 +108,7 @@
     db = LocalMephistoDB()
     mephisto_data_browser = MephistoDataBrowser(db)
     task_names = mephisto_data_browser.get_task_name_list()
-<<<<<<< HEAD
-    print_out_task_names(task_names)
-=======
     print_out_task_names("Tips Review", task_names)
->>>>>>> 7201ee5f
     task_name = Prompt.ask(
         "\nEnter the name of the task that you want to review the tips of",
         choices=task_names,
@@ -152,15 +131,10 @@
                         current_tip_table = Table(
                             "Property",
                             "Value",
-<<<<<<< HEAD
-                            title="Tip {current_tip} of {total_number_of_tips}".format(
-                                current_tip=i + 1, total_number_of_tips=len(tips)
-=======
                             title="\nTip {current_tip} of {total_number_of_tips} From Agent {agent_id}".format(
                                 current_tip=i + 1,
                                 total_number_of_tips=len(tips),
                                 agent_id=unit.agent_id,
->>>>>>> 7201ee5f
                             ),
                             box=box.ROUNDED,
                             expand=True,
@@ -173,22 +147,13 @@
 
                         tip_response = Prompt.ask(
                             "\nDo you want to (a)ccept, (r)eject, or (s)kip this tip? (Default: s)",
-<<<<<<< HEAD
-                            choices=["a", "r", "s"],
-                            default="s",
-=======
                             choices=[tips_type.value for tips_type in TipsReviewType],
                             default=TipsReviewType.SKIP.value,
->>>>>>> 7201ee5f
                             show_default=False,
                         ).strip()
 
                         print("")
-<<<<<<< HEAD
-                        if tip_response == "a":
-=======
                         if tip_response == TipsReviewType.ACCEPTED.value:
->>>>>>> 7201ee5f
                             # persists the tip in the db as it is accepted
                             accept_tip(tips, tips_copy, i, unit)
                             print("[green]Tip Accepted[/green]")
@@ -219,17 +184,10 @@
                                             "\n[red]There was an error when paying out your bonus[/red]\n"
                                         )
 
-<<<<<<< HEAD
-                        elif tip_response == "r":
-                            remove_tip_from_metadata(tips, tips_copy, i, unit)
-                            print("Tip Rejected\n")
-                        elif tip_response == "s":
-=======
                         elif tip_response == TipsReviewType.REJECTED.value:
                             remove_tip_from_metadata(tips, tips_copy, i, unit)
                             print("Tip Rejected\n")
                         elif tip_response == TipsReviewType.SKIP.value:
->>>>>>> 7201ee5f
                             print("Tip Skipped\n")
 
     print("There are no more tips to review\n")
