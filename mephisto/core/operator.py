#!/usr/bin/env python3

# Copyright (c) Facebook, Inc. and its affiliates.
# This source code is licensed under the MIT license found in the
# LICENSE file in the root directory of this source tree.


import unittest
import shutil
import os
import tempfile
import time
import threading
import shlex
import traceback

from argparse import ArgumentParser

from mephisto.core.supervisor import Supervisor, Job

from typing import Dict, Optional, List, Any, Tuple, NamedTuple, Type, TYPE_CHECKING
from mephisto.data_model.task_config import TaskConfig
from mephisto.data_model.task import TaskRun
from mephisto.data_model.requester import Requester
from mephisto.data_model.blueprint import OnboardingRequired
from mephisto.data_model.database import MephistoDB, EntryDoesNotExistException
from mephisto.data_model.qualification import make_qualification_dict, QUAL_NOT_EXIST
from mephisto.core.argparse_parser import get_default_arg_dict
from mephisto.core.task_launcher import TaskLauncher
from mephisto.core.registry import (
    get_blueprint_from_type,
    get_crowd_provider_from_type,
    get_architect_from_type,
)


if TYPE_CHECKING:
    from mephisto.data_model.agent import Agent
    from mephisto.data_model.blueprint import Blueprint, TaskRunner
    from mephisto.data_model.crowd_provider import CrowdProvider
    from mephisto.data_model.architect import Architect
    from argparse import Namespace


class TrackedRun(NamedTuple):
    task_run: TaskRun
    architect: "Architect"
    task_runner: "TaskRunner"
    task_launcher: TaskLauncher
    job: Job


class Operator:
    """
    Acting as the controller behind the curtain, the Operator class
    is responsible for managing the knobs, switches, and dials 
    of the rest of the Mephisto architecture. 

    Most convenience scripts for using Mephisto will use an Operator
    to get the job done, though this class itself is also a 
    good model to use to understand how the underlying 
    architecture works in order to build custom jobs or workflows.
    """

    def __init__(self, db: "MephistoDB"):
        self.db = db
        self.supervisor = Supervisor(db)
        self._task_runs_tracked: Dict[str, TrackedRun] = {}
        self.is_shutdown = False
        self._run_tracker_thread = threading.Thread(
            target=self._track_and_kill_runs, name="Operator-tracking-thread"
        )
        self._run_tracker_thread.start()

    @staticmethod
    def _get_baseline_argparser() -> ArgumentParser:
        """Return a parser for the baseline requirements to launch a job"""
        parser = ArgumentParser()
        parser.add_argument(
            "--blueprint-type",
            dest="blueprint_type",
            help="Name of the blueprint to launch",
            required=True,
        )
        parser.add_argument(
            "--architect-type",
            dest="architect_type",
            help="Name of the architect to launch with",
            required=True,
        )
        parser.add_argument(
            "--requester-name",
            dest="requester_name",
            help="Identifier for the requester to launch as",
            required=True,
        )
        return parser

    @staticmethod
    def _parse_args_from_classes(
        BlueprintClass: Type["Blueprint"],
        ArchitectClass: Type["Architect"],
        CrowdProviderClass: Type["CrowdProvider"],
        argument_list: List[str],
    ) -> Tuple[Dict[str, Any], List[str]]:
        """Parse the given arguments over the parsers for the given types"""
        # Create the parser
        parser = ArgumentParser()
        blueprint_group = parser.add_argument_group("blueprint")
        BlueprintClass.add_args_to_group(blueprint_group)
        provider_group = parser.add_argument_group("crowd_provider")
        CrowdProviderClass.add_args_to_group(provider_group)
        architect_group = parser.add_argument_group("architect")
        ArchitectClass.add_args_to_group(architect_group)
        task_group = parser.add_argument_group("task_config")
        TaskConfig.add_args_to_group(task_group)

        # Return parsed args
        try:
            known, unknown = parser.parse_known_args(argument_list)
        except SystemExit:
            raise Exception("Argparse broke - must fix")
        return vars(known), unknown

    def get_running_task_runs(self):
        """Return the currently running task runs and their handlers"""
        return self._task_runs_tracked.copy()

    # TODO(#94) there should be a way to provide default arguments via a config file

    def parse_and_launch_run(
        self,
        arg_list: Optional[List[str]] = None,
        extra_args: Optional[Dict[str, Any]] = None,
    ) -> str:
        """
        Parse the given arguments and launch a job.
        """
        if extra_args is None:
            extra_args = {}
        # Extract the abstractions being used
        parser = self._get_baseline_argparser()
        type_args, task_args_string = parser.parse_known_args(arg_list)

        requesters = self.db.find_requesters(requester_name=type_args.requester_name)
        if len(requesters) == 0:
            raise EntryDoesNotExistException(
                f"No requester found with name {type_args.requester_name}"
            )
        requester = requesters[0]
        requester_id = requester.db_id
        provider_type = requester.provider_type

        # Parse the arguments for the abstractions to ensure
        # everything required is set
        BlueprintClass = get_blueprint_from_type(type_args.blueprint_type)
        ArchitectClass = get_architect_from_type(type_args.architect_type)
        CrowdProviderClass = get_crowd_provider_from_type(provider_type)
        task_args, _unknown = self._parse_args_from_classes(
            BlueprintClass, ArchitectClass, CrowdProviderClass, task_args_string
        )

        task_args.update(extra_args)

        # Load the classes to force argument validation before anything
        # is actually created in the database
        # TODO(#94) perhaps parse the arguments for these things one at a time?
        BlueprintClass.assert_task_args(task_args)
        ArchitectClass.assert_task_args(task_args)
        CrowdProviderClass.assert_task_args(task_args)

        # Find an existing task or create a new one
        task_name = task_args.get("task_name")
        if task_name is None:
            # TODO warn that the task is being launched with the blueprint type
            # as the task name
            task_name = type_args.blueprint_type
        tasks = self.db.find_tasks(task_name=task_name)
        task_id = None
        if len(tasks) == 0:
            task_id = self.db.new_task(task_name, type_args.blueprint_type)
        else:
            task_id = tasks[0].db_id

        # TODO(#93) logging
        print(f"Creating a task run under task name: {task_name}")

        # Create a new task run
        new_run_id = self.db.new_task_run(
            task_id,
            requester_id,
            " ".join([shlex.quote(x) for x in task_args_string]),
            provider_type,
            type_args.blueprint_type,
            requester.is_sandbox(),
        )
        task_run = TaskRun(self.db, new_run_id)

        try:
            # If anything fails after here, we have to cleanup the architect

            build_dir = os.path.join(task_run.get_run_dir(), "build")
            os.makedirs(build_dir, exist_ok=True)
            architect = ArchitectClass(self.db, task_args, task_run, build_dir)

            # Setup and deploy the server
            built_dir = architect.prepare()
            task_url = architect.deploy()

            # TODO(#102) maybe the cleanup (destruction of the server configuration?) should only
            # happen after everything has already been reviewed, this way it's possible to
            # retrieve the exact build directory to review a task for real
            architect.cleanup()

            # Create the backend runner
            task_runner = BlueprintClass.TaskRunnerClass(task_run, task_args)

            # Small hack for auto appending block qualification
            existing_qualifications = task_args.get("qualifications", [])
            if task_args.get("block_qualification") is not None:
                existing_qualifications.append(
                    make_qualification_dict(
                        task_args["block_qualification"], QUAL_NOT_EXIST, None
                    )
                )
            if task_args.get("onboarding_qualification") is not None:
                existing_qualifications.append(
                    make_qualification_dict(
                        OnboardingRequired.get_failed_qual(
                            task_args["onboarding_qualification"]
                        ),
                        QUAL_NOT_EXIST,
                        None,
                    )
                )
            task_args["qualifications"] = existing_qualifications

            # Register the task with the provider
            provider = CrowdProviderClass(self.db)
            provider.setup_resources_for_task_run(task_run, task_args, task_url)

            blueprint = BlueprintClass(task_run, task_args)
            initialization_data_array = blueprint.get_initialization_data()
            # TODO(#99) extend
            if not isinstance(initialization_data_array, list):
                raise NotImplementedError(
                    "Non-list initialization data is not yet supported"
                )

            # Link the job together
            job = self.supervisor.register_job(
                architect, task_runner, provider, existing_qualifications
            )
            if self.supervisor.sending_thread is None:
                self.supervisor.launch_sending_thread()
        except (KeyboardInterrupt, Exception) as e:
            # TODO(#93) logging
            print("Encountered error while launching run, shutting down")
            try:
                architect.shutdown()
            except (KeyboardInterrupt, Exception) as architect_exception:
                print(f"Could not shut down architect: {architect_exception}")
            raise e

        launcher = TaskLauncher(self.db, task_run, initialization_data_array)
        launcher.create_assignments()
        launcher.launch_units(task_url)

        self._task_runs_tracked[task_run.db_id] = TrackedRun(
            task_run=task_run,
            task_launcher=launcher,
            task_runner=task_runner,
            architect=architect,
            job=job,
        )
        return task_run.db_id

    def _track_and_kill_runs(self):
        """
        Background thread that shuts down servers when a task
        is fully done.
        """
        while not self.is_shutdown:
            runs_to_check = list(self._task_runs_tracked.values())
            for tracked_run in runs_to_check:
                task_run = tracked_run.task_run
                if task_run.get_is_completed():
                    self.supervisor.shutdown_job(tracked_run.job)
                    tracked_run.architect.shutdown()
                    del self._task_runs_tracked[task_run.db_id]
            time.sleep(2)

    def shutdown(self, skip_input=True):
        print("operator shutting down")  # TODO(#93) logger
        self.is_shutdown = True
        for tracked_run in self._task_runs_tracked.values():
            print("expring units")  # TODO(#93) logger
            tracked_run.task_launcher.expire_units()
        try:
            remaining_runs = self._task_runs_tracked.values()
            while len(remaining_runs) > 0:
                next_runs = []
                for tracked_run in remaining_runs:
                    if tracked_run.task_run.get_is_completed():
                        tracked_run.architect.shutdown()
                    else:
                        next_runs.append(tracked_run)
                if len(next_runs) > 0:
                    # TODO(#93) logger
                    print(
                        f"Waiting on {len(remaining_runs)} task runs, Ctrl-C ONCE to FORCE QUIT"
                    )
                    time.sleep(30)
                remaining_runs = next_runs
        except Exception as e:
            import traceback

            traceback.print_exc()
        except (KeyboardInterrupt, SystemExit) as e:
            # TODO(#93) logger
            print(
                "Skipping waiting for outstanding task completions, shutting down servers now!"
            )
            for tracked_run in remaining_runs:
                tracked_run.architect.shutdown()
        finally:
            self.supervisor.shutdown()
            self._run_tracker_thread.join()

    def parse_and_launch_run_wrapper(
        self,
        arg_list: Optional[List[str]] = None,
        extra_args: Optional[Dict[str, Any]] = None,
    ) -> Optional[str]:
        """
        Wrapper around parse and launch run that prints errors on failure, rather
        than throwing. Generally for use in scripts.
        """
        try:
            return self.parse_and_launch_run(arg_list=arg_list, extra_args=extra_args)
        except (KeyboardInterrupt, Exception) as e:
            # TODO(#93)
            print("Ran into error while launching run: ")
            traceback.print_exc()
            return None

    def print_run_details(self):
        """Print details about running tasks"""
        # TODO(#93) parse these tasks and get the full details
        print(f"Operator running {self.get_running_task_runs()}")

    def wait_for_runs_then_shutdown(
        self, skip_input=False, log_rate: Optional[int] = None
    ) -> None:
        """
        Wait for task_runs to complete, and then shutdown.  

        Set log_rate to get print statements of currently running tasks
        at the specified interval
        """
        try:
<<<<<<< HEAD
            last_log = 0.0
            while len(self.get_running_task_runs()) > 0:
                if log_rate is not None:
                    if time.time() - last_log > log_rate:
                        last_log = time.time()
                        self.print_run_details()
                time.sleep(10)
=======
            try:
                last_log = 0
                while len(self.get_running_task_runs()) > 0:
                    if log_rate is not None:
                        if time.time() - last_log > log_rate:
                            last_log = time.time()
                            self.print_run_details()
                    time.sleep(10)

            except Exception as e:
                if skip_input:
                    raise e

                traceback.print_exc()
                should_quit = input(
                    "The above exception happened while running a task, do "
                    "you want to shut down? (y)/n: "
                )
                if should_quit not in ["n", "N", "no", "No"]:
                    raise e
>>>>>>> 07d7d435

        except Exception as e:
            import traceback

            traceback.print_exc()
        except (KeyboardInterrupt, SystemExit) as e:
            print("Cleaning up after keyboard interrupt, please wait!")
        finally:
            self.shutdown()<|MERGE_RESOLUTION|>--- conflicted
+++ resolved
@@ -359,17 +359,8 @@
         at the specified interval
         """
         try:
-<<<<<<< HEAD
-            last_log = 0.0
-            while len(self.get_running_task_runs()) > 0:
-                if log_rate is not None:
-                    if time.time() - last_log > log_rate:
-                        last_log = time.time()
-                        self.print_run_details()
-                time.sleep(10)
-=======
             try:
-                last_log = 0
+                last_log = 0.0
                 while len(self.get_running_task_runs()) > 0:
                     if log_rate is not None:
                         if time.time() - last_log > log_rate:
@@ -388,7 +379,6 @@
                 )
                 if should_quit not in ["n", "N", "no", "No"]:
                     raise e
->>>>>>> 07d7d435
 
         except Exception as e:
             import traceback
