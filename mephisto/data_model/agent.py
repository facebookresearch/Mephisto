#!/usr/bin/env python3

# Copyright (c) Facebook, Inc. and its affiliates.
# This source code is licensed under the MIT license found in the
# LICENSE file in the root directory of this source tree.

from __future__ import annotations

import os
import threading
from queue import Queue
from uuid import uuid4
from prometheus_client import Gauge  # type: ignore

from abc import ABC, abstractmethod
from mephisto.abstractions.blueprint import AgentState
from mephisto.data_model.worker import Worker
from mephisto.data_model._db_backed_meta import (
    MephistoDBBackedABCMeta,
    MephistoDataModelComponentMixin,
)
from mephisto.data_model.exceptions import (
    AgentReturnedError,
    AgentDisconnectedError,
    AgentTimeoutError,
    AgentShutdownError,
)

<<<<<<< HEAD
from typing import Union, List, Optional, Tuple, Mapping, Dict, Any, cast, TYPE_CHECKING
from detoxify import Detoxify
=======
from typing import Optional, Mapping, Dict, Any, cast, TYPE_CHECKING
>>>>>>> 887c3d5b

if TYPE_CHECKING:
    from mephisto.data_model.unit import Unit
    from mephisto.data_model.assignment import Assignment
    from mephisto.abstractions.database import MephistoDB
    from mephisto.data_model.packet import Packet
    from mephisto.data_model.task import Task
    from mephisto.data_model.task_run import TaskRun
    from mephisto.operations.datatypes import LiveTaskRun

from mephisto.utils.logger_core import get_logger, warn_once

logger = get_logger(name=__name__)


ACTIVE_AGENT_STATUSES = Gauge(
    "active_agent_statuses",
    "Tracking of all units current statuses",
    ["status", "agent_type"],
)
for status in AgentState.valid():
    ACTIVE_AGENT_STATUSES.labels(status=status, agent_type="main")
    ACTIVE_AGENT_STATUSES.labels(status=status, agent_type="onboarding")
ACTIVE_WORKERS = Gauge(
    "active_workers",
    "Tracking of active workers and how many agents they have",
    ["worker_id", "agent_type"],
)


class _AgentBase(ABC):
    """
    This class contains the shared logic between Agents and OnboardingAgents,
    and should be extended by any class acting like an Agent in the
    mephisto data model.
    """

    def __init__(
        self,
        db: "MephistoDB",
        db_id: str,
        row: Optional[Mapping[str, Any]] = None,
        _used_new_call: bool = False,
    ):
        if not _used_new_call:
            raise AssertionError(
                "Direct Agent and data model access via ...Agent(db, id) was "
                "now deprecated in favor of calling Agent.get(db, id). "
            )
        self.db: "MephistoDB" = db
        assert row is not None, f"AbstractAgent requires a row be provided"

        # Loading of database attributes
        self.db_id = db_id
        self.db_status: str = row["status"]
        self.worker_id: str = row["worker_id"]
        self.task_type: str = row["task_type"]
        self.task_run_id: str = row["task_run_id"]
        self.task_id: str = row["task_id"]

        # Deferred loading of related entities
        self._worker: Optional["Worker"] = None
        self._task_run: Optional["TaskRun"] = None
        self._task: Optional["Task"] = None

        # Related entity set by a live run
        self._associated_live_run: Optional["LiveTaskRun"] = None

        # Local state for live agents
        self.pending_actions: "Queue[Dict[str, Any]]" = Queue()
        self.has_live_update = threading.Event()
        self.has_live_update.clear()
        self.did_submit = threading.Event()
        self.is_shutdown = False

        # Follow-up initialization is deferred
        self._state = None  # type: ignore

    @property
    def state(self) -> "AgentState":
        if self._state is None:
            self._state = AgentState(self)  # type: ignore
        return cast("AgentState", self._state)

    def hide_state(self) -> None:
        """Clean up the state such that the GC may remove it"""
        self._state = None

    def set_live_run(self, live_run: "LiveTaskRun") -> None:
        """Set an associated live run for this agent"""
        self._associated_live_run = live_run

    def get_live_run(self) -> "LiveTaskRun":
        """Return the associated live run for this agent. Throw if not set"""
        if self._associated_live_run is None:
            raise AssertionError(
                "Should not be getting the live run, not set for given agent"
            )
        return self._associated_live_run

    def agent_in_active_run(self) -> bool:
        """
        Returns whether the given agent is in an active LiveTaskRun
        and can have status updates
        """
        if self._associated_live_run is None:
            return False  # No live run
        if self._associated_live_run.client_io.is_shutdown:
            return False  # Live run, but is shutdown
        return True

    def get_worker(self) -> Worker:
        """
        Return the worker that is using this agent for a task
        """
        if self._worker is None:
            self._worker = Worker.get(self.db, self.worker_id)
        return self._worker

    def get_task_run(self) -> "TaskRun":
        """Return the TaskRun this agent is working within"""
        if self._task_run is None:
            from mephisto.data_model.task_run import TaskRun

            self._task_run = TaskRun.get(self.db, self.task_run_id)
        return self._task_run

    def get_task(self) -> "Task":
        """Return the Task this agent is working within"""
        if self._task is None:
            if self._task_run is not None:
                self._task = self._task_run.get_task()
            else:
                from mephisto.data_model.task import Task

                self._task = Task.get(self.db, self.task_id)
        return self._task

    def observe(self, live_update: "Dict[str, Any]") -> None:
        """
        Pass the observed information to the AgentState, then
        queue the information to be pushed to the user
        """
        if live_update.get("update_id") is None:
            live_update["update_id"] = str(uuid4())
        self.state.update_data(live_update)

        if self.agent_in_active_run():
            live_run = self.get_live_run()
            live_run.client_io.send_live_update(self.get_agent_id(), live_update)

    def get_live_update(
        self, timeout: Optional[int] = None
    ) -> Optional[Dict[str, Any]]:
        """
        Request information from the Agent's frontend. If non-blocking,
        (timeout is None) should return None if no actions are ready
        to be returned.
        """
        if self.pending_actions.empty():
            if timeout is None or timeout == 0:
                return None
            self.has_live_update.wait(timeout)

        if self.pending_actions.empty():
            if self.is_shutdown:
                raise AgentShutdownError(self.db_id)
            # various disconnect cases
            status = self.get_status()
            if status == AgentState.STATUS_DISCONNECT:
                raise AgentDisconnectedError(self.db_id)
            elif status == AgentState.STATUS_RETURNED:
                raise AgentReturnedError(self.db_id)
            self.update_status(AgentState.STATUS_TIMEOUT)
            raise AgentTimeoutError(timeout, self.db_id)
        assert (
            not self.pending_actions.empty()
        ), "has_live_update released without an action!"

        act = self.pending_actions.get()

        if self.pending_actions.empty():
            self.has_live_update.clear()
        self.state.update_data(act)
        return act

    def act(self, timeout: Optional[int] = None) -> Optional[Dict[str, Any]]:
        """
        Request information from the Agent's frontend. If non-blocking,
        (timeout is None) should return None if no actions are ready
        to be returned.
        """
        warn_once(
            "As of Mephisto 1.0 Agent.act is being deprecated in favor of Agent.get_live_update. "
            "This functionality will no longer work in 1.1"
        )
        return self.get_live_update(timeout)

    def await_submit(self, timeout: Optional[int] = None) -> bool:
        """
        Blocking wait for this agent to submit their task
        If timeout is provided and exceeded, raises AgentTimeoutError
        """
        if timeout is not None:
            # Handle disconnect possibilities first
            status = self.get_status()
            if status == AgentState.STATUS_DISCONNECT:
                raise AgentDisconnectedError(self.db_id)
            elif status == AgentState.STATUS_RETURNED:
                raise AgentReturnedError(self.db_id)
            elif status == AgentState.STATUS_TIMEOUT:
                raise AgentTimeoutError(timeout, self.db_id)
            # Wait for the status change
            self.did_submit.wait(timeout=timeout)
            if not self.did_submit.is_set():
                # If released without submit, raise timeout
                raise AgentTimeoutError(timeout, self.db_id)
        return self.did_submit.is_set()

    def handle_submit(self, submit_data: Dict[str, Any]) -> None:
        """Handle final submission for an onboarding agent, with the given data"""
        self.did_submit.set()
        self.state.update_submit(submit_data)

    def handle_metadata_submit(self, data: Dict[str, Any]) -> None:
        """Handles the submission of metadata (as of now that is tips and feedback)"""
        init_agent_data = self.state.get_init_state(get_all_state=True)
        assert init_agent_data is not None, "Could not find agent data"
        init_agent_data = init_agent_data.copy()

        if "tips" in data:
            """Handles the submission of a tip"""
<<<<<<< HEAD
            # Updates tips
=======
            assert (
                hasattr(self.state.metadata, "tips") == True
            ), "The {property_name} field must exist in _AgentStateMetadata. Go into _AgentStateMetadata and add the {property_name} field".format(
                property_name="tips"
            )
>>>>>>> 887c3d5b
            new_tip_header = data["tips"]["header"]
            new_tip_text = data["tips"]["text"]
            copy_of_tips = None
            item_to_add = {
                "id": str(uuid4()),
                "header": new_tip_header,
                "text": new_tip_text,
                "accepted": False,
            }
            if self.state.metadata.tips is None:
                self.state.update_metadata(
                    property_name="tips", property_value=[item_to_add]
                )
            else:
                copy_of_tips = self.state.metadata.tips.copy()
                copy_of_tips.append(item_to_add)
                self.state.update_metadata(
                    property_name="tips", property_value=copy_of_tips
                )

        elif "feedback" in data:
            questions_and_answers = data["feedback"]["data"]
            for question_obj in questions_and_answers:
                new_feedback_text = question_obj["text"]
                new_feedback_toxicity = Detoxify("original").predict(new_feedback_text)[
                    "toxicity"
                ]
                init_agent_data["metadata"]["feedback"].append(
                    {
                        "id": str(uuid4()),
                        "question": question_obj["question"],
                        "text": new_feedback_text,
                        "reviewed": False,
                        "toxicity": str(new_feedback_toxicity),
                    }
                )

            # Sets agent tips to updated version
            self.state.update_metadata(
                {"feedback": init_agent_data["metadata"]["feedback"]}
            )

    def shutdown(self) -> None:
        """
        Force the given agent to end any polling threads and throw an AgentShutdownError
        from any acts called on it, ensuring tasks using this agent can be cleaned up.
        """
        logger.debug(f"{self} is shutting down")
        self.has_live_update.set()
        self.did_submit.set()
        self.is_shutdown = True

    def __repr__(self) -> str:
        return f"{self.__class__.__name__}({self.db_id}, {self.db_status})"

    @abstractmethod
    def get_agent_id(self) -> str:
        """
        Return the ID that should be used to refer to this agent
        in the Mephisto IO API
        """
        raise NotImplementedError

    @abstractmethod
    def get_data_dir(self) -> str:
        """
        Return the directory to be storing any agent state for
        this agent into
        """
        raise NotImplementedError

    @abstractmethod
    def update_status(self, new_status: str) -> None:
        """Update the database status of this agent, and
        possibly send a message to the frontend agent informing
        them of this update"""
        raise NotImplementedError

    @abstractmethod
    def get_status(self) -> str:
        """Get the status of this agent in their work on their unit"""
        raise NotImplementedError


class Agent(
    _AgentBase, MephistoDataModelComponentMixin, metaclass=MephistoDBBackedABCMeta
):
    """
    This class encompasses a worker as they are working on an individual assignment.
    It maintains details for the current task at hand such as start and end time,
    connection status, etc.
    """

    def __init__(
        self,
        db: "MephistoDB",
        db_id: str,
        row: Optional[Mapping[str, Any]] = None,
        _used_new_call: bool = False,
    ):
        if not _used_new_call:
            raise AssertionError(
                "Direct Agent and data model access via ...Agent(db, id) was "
                "now deprecated in favor of calling Agent.get(db, id). "
            )
        self.db: "MephistoDB" = db
        if row is None:
            row = db.get_agent(db_id)
        assert row is not None, f"Given db_id {db_id} did not exist in given db"

        # Cover basic initialization
        _AgentBase.__init__(self, db, db_id, row=row, _used_new_call=_used_new_call)

        # Agent-specific row fields
        self.unit_id: str = row["unit_id"]
        self.provider_type: str = row["provider_type"]
        self.assignment_id: str = row["assignment_id"]

        # Deferred loading of related entities
        self._worker: Optional["Worker"] = None
        self._unit: Optional["Unit"] = None
        self._assignment: Optional["Assignment"] = None

    def __new__(
        cls,
        db: "MephistoDB",
        db_id: str,
        row: Optional[Mapping[str, Any]] = None,
        _used_new_call: bool = False,
    ) -> "Agent":
        """
        The new method is overridden to be able to automatically generate
        the expected Agent class without needing to specifically find it
        for a given db_id. As such it is impossible to create a base Agent
        as you will instead be returned the correct Agent class according to
        the crowdprovider associated with this Agent.
        """
        from mephisto.operations.registry import get_crowd_provider_from_type

        if cls == Agent:
            # We are trying to construct a Agent, find what type to use and
            # create that instead
            if row is None:
                row = db.get_agent(db_id)
            assert row is not None, f"Given db_id {db_id} did not exist in given db"
            correct_class = get_crowd_provider_from_type(
                row["provider_type"]
            ).AgentClass
            return super().__new__(correct_class)
        else:
            # We are constructing another instance directly
            return super().__new__(cls)

    def get_agent_id(self) -> str:
        """Return this agent's id"""
        return self.db_id

    def get_unit(self) -> "Unit":
        """
        Return the Unit that this agent is working on.
        """
        if self._unit is None:
            from mephisto.data_model.unit import Unit

            self._unit = Unit.get(self.db, self.unit_id)
        return self._unit

    def get_assignment(self) -> "Assignment":
        """Return the assignment this agent is working on"""
        if self._assignment is None:
            if self._unit is not None:
                self._assignment = self._unit.get_assignment()
            else:
                from mephisto.data_model.assignment import Assignment

                self._assignment = Assignment.get(self.db, self.assignment_id)
        return self._assignment

    def get_data_dir(self) -> str:
        """
        Return the directory to be storing any agent state for
        this agent into
        """
        assignment_dir = self.get_assignment().get_data_dir()
        return os.path.join(assignment_dir, self.db_id)

    def update_status(self, new_status: str) -> None:
        """Update the database status of this agent, and
        possibly send a message to the frontend agent informing
        them of this update"""
        if self.db_status == new_status:
            return  # Noop, this is already the case
        logger.debug(f"Updating {self} to {new_status}")
        if self.db_status in AgentState.complete():
            logger.info(f"Updating {self} from final status to {new_status}")

        old_status = self.db_status
        self.db.update_agent(self.db_id, status=new_status)
        self.db_status = new_status
        if self.agent_in_active_run():
            live_run = self.get_live_run()
            live_run.loop_wrap.execute_coro(
                live_run.worker_pool.push_status_update(self)
            )
        if new_status in [
            AgentState.STATUS_RETURNED,
            AgentState.STATUS_DISCONNECT,
            AgentState.STATUS_TIMEOUT,
        ]:
            # Disconnect statuses should free any pending acts
            self.has_live_update.set()
            self.did_submit.set()
            if old_status == AgentState.STATUS_WAITING:
                # Waiting agents' unit can be reassigned, as no work
                # has been done yet.
                unit = self.get_unit()
                logger.debug(f"Clearing {self} from {unit} for update to {new_status}")
                unit.clear_assigned_agent()

        # Metrics changes
        ACTIVE_AGENT_STATUSES.labels(status=old_status, agent_type="main").dec()
        ACTIVE_AGENT_STATUSES.labels(status=new_status, agent_type="main").inc()
        if (
            old_status not in AgentState.complete()
            and new_status in AgentState.complete()
        ):
            ACTIVE_WORKERS.labels(worker_id=self.worker_id, agent_type="main").dec()

    @staticmethod
    def _register_agent(
        db: "MephistoDB", worker: Worker, unit: "Unit", provider_type: str
    ) -> "Agent":
        """
        Create this agent in the mephisto db with the correct setup
        """
        unit._mark_agent_assignment()
        db_id = db.new_agent(
            worker.db_id,
            unit.db_id,
            unit.task_id,
            unit.task_run_id,
            unit.assignment_id,
            unit.task_type,
            provider_type,
        )
        a = Agent.get(db, db_id)
        ACTIVE_AGENT_STATUSES.labels(
            status=AgentState.STATUS_NONE, agent_type="main"
        ).inc()
        ACTIVE_WORKERS.labels(worker_id=worker.db_id, agent_type="main").inc()
        logger.debug(f"Registered new agent {a} for {unit}.")
        a.update_status(AgentState.STATUS_ACCEPTED)
        return a

    # Specialized child cases may need to implement the following

    @classmethod
    def new_from_provider_data(
        cls,
        db: "MephistoDB",
        worker: Worker,
        unit: "Unit",
        provider_data: Dict[str, Any],
    ) -> "Agent":
        """
        Wrapper around the new method that allows registering additional
        bookkeeping information from a crowd provider for this agent
        """
        agent = cls.new(db, worker, unit)
        unit.worker_id = worker.db_id
        agent._unit = unit
        return agent

    def get_status(self) -> str:
        """Get the status of this agent in their work on their unit"""
        if self.db_status not in AgentState.complete():
            row = self.db.get_agent(self.db_id)
            if row["status"] != self.db_status:
                if row["status"] in [
                    AgentState.STATUS_RETURNED,
                    AgentState.STATUS_DISCONNECT,
                ]:
                    # Disconnect statuses should free any pending acts
                    self.has_live_update.set()
                if self.agent_in_active_run():
                    live_run = self.get_live_run()
                    live_run.loop_wrap.execute_coro(
                        live_run.worker_pool.push_status_update(self)
                    )
            self.db_status = row["status"]
        return self.db_status

    # Children classes should implement the following methods

    def approve_work(self) -> None:
        """Approve the work done on this agent's specific Unit"""
        raise NotImplementedError()

    def soft_reject_work(self) -> None:
        """
        Pay a worker for attempted work, but mark it as below the
        quality bar for this assignment
        """
        # TODO(OWN) extend this method to assign a soft block
        # qualification automatically if a threshold of
        # soft rejects as a proportion of total accepts
        # is exceeded
        self.approve_work()
        self.update_status(AgentState.STATUS_SOFT_REJECTED)

    def reject_work(self, reason) -> None:
        """Reject the work done on this agent's specific Unit"""
        raise NotImplementedError()

    def mark_done(self) -> None:
        """
        Take any required step with the crowd_provider to ensure that
        the worker can submit their work and be marked as complete via
        a call to get_status
        """
        raise NotImplementedError()

    @staticmethod
    def new(db: "MephistoDB", worker: Worker, unit: "Unit") -> "Agent":
        """
        Create an agent for this worker to be used for work on the given Unit.

        Implementation should return the result of _register_agent when sure the agent
        can be successfully created to have it put into the db.
        """
        raise NotImplementedError()


class OnboardingAgent(
    _AgentBase, MephistoDataModelComponentMixin, metaclass=MephistoDBBackedABCMeta
):
    """
    Onboarding agents are a special extension of agents used
    in tasks that have a separate onboarding step. These agents
    are designed to work without being linked to an explicit
    unit, and instead are tied to the task run and task name.


    Blueprints that require OnboardingAgents should implement an
    OnboardingAgentState (to process the special task), and their
    TaskRunners should have a run_onboarding and cleanup_onboarding
    method.
    """

    DISPLAY_PREFIX = "onboarding_"

    def __init__(
        self,
        db: "MephistoDB",
        db_id: str,
        row: Optional[Mapping[str, Any]] = None,
        _used_new_call: bool = False,
    ):
        if not _used_new_call:
            raise AssertionError(
                "Direct OnboardingAgent and data model access via OnboardingAgent(db, id) is "
                "now deprecated in favor of calling OnboardingAgent.get(db, id). "
            )
        if row is None:
            row = db.get_onboarding_agent(db_id)
        assert row is not None, f"Given db_id {db_id} did not exist in given db"
        _AgentBase.__init__(self, db, db_id, row=row, _used_new_call=_used_new_call)

    def get_agent_id(self) -> str:
        """Return an id to use for onboarding agent requests"""
        return f"{self.DISPLAY_PREFIX}{self.db_id}"

    @classmethod
    def is_onboarding_id(cls, agent_id: str) -> bool:
        """return if the given id is for an onboarding agent"""
        return agent_id.startswith(cls.DISPLAY_PREFIX)

    @classmethod
    def get_db_id_from_agent_id(cls, agent_id: str) -> str:
        """Extract the db_id for an onboarding_agent"""
        assert agent_id.startswith(
            cls.DISPLAY_PREFIX
        ), f"Provided id {agent_id} is not an onboarding_id"
        return agent_id[len(cls.DISPLAY_PREFIX) :]

    def get_data_dir(self) -> str:
        """
        Return the directory to be storing any agent state for
        this agent into
        """
        task_run_dir = self.get_task_run().get_run_dir()
        return os.path.join(task_run_dir, "onboarding", self.get_agent_id())

    def update_status(self, new_status: str) -> None:
        """Update the database status of this agent, and
        possibly send a message to the frontend agent informing
        them of this update"""
        if self.db_status == new_status:
            return  # Noop, this is already the case

        logger.debug(f"Updating {self} to {new_status}")
        if self.db_status in AgentState.complete():
            logger.info(f"Updating {self} from final status to {new_status}")

        old_status = self.db_status
        self.db.update_onboarding_agent(self.db_id, status=new_status)
        self.db_status = new_status
        if self.agent_in_active_run():
            if new_status not in [
                AgentState.STATUS_APPROVED,
                AgentState.STATUS_REJECTED,
            ]:
                live_run = self.get_live_run()
                live_run.loop_wrap.execute_coro(
                    live_run.worker_pool.push_status_update(self)
                )
        if new_status in [AgentState.STATUS_RETURNED, AgentState.STATUS_DISCONNECT]:
            # Disconnect statuses should free any pending acts
            self.has_live_update.set()
            self.did_submit.set()

        # Metrics changes
        ACTIVE_AGENT_STATUSES.labels(status=old_status, agent_type="onboarding").dec()
        ACTIVE_AGENT_STATUSES.labels(status=new_status, agent_type="onboarding").inc()
        if (
            old_status not in AgentState.complete()
            and new_status in AgentState.complete()
        ):
            ACTIVE_WORKERS.labels(
                worker_id=self.worker_id, agent_type="onboarding"
            ).dec()

    def get_status(self) -> str:
        """Get the status of this agent in their work on their unit"""
        if self.db_status not in AgentState.complete():
            row = self.db.get_onboarding_agent(self.db_id)
            if row["status"] != self.db_status:
                if row["status"] in [
                    AgentState.STATUS_RETURNED,
                    AgentState.STATUS_DISCONNECT,
                ]:
                    # Disconnect statuses should free any pending acts
                    self.has_live_update.set()
                if row["status"] not in [
                    AgentState.STATUS_APPROVED,
                    AgentState.STATUS_REJECTED,
                ]:
                    if self.agent_in_active_run():
                        live_run = self.get_live_run()
                        live_run.loop_wrap.execute_coro(
                            live_run.worker_pool.push_status_update(self)
                        )
            self.db_status = row["status"]
        return self.db_status

    @staticmethod
    def new(db: "MephistoDB", worker: Worker, task_run: "TaskRun") -> "OnboardingAgent":
        """
        Create an OnboardingAgent for a worker to use as part of a task run
        """
        db_id = db.new_onboarding_agent(
            worker.db_id, task_run.task_id, task_run.db_id, task_run.task_type
        )
        a = OnboardingAgent.get(db, db_id)
        ACTIVE_AGENT_STATUSES.labels(
            status=AgentState.STATUS_NONE, agent_type="onboarding"
        ).inc()
        ACTIVE_WORKERS.labels(worker_id=worker.db_id, agent_type="onboarding").inc()
        logger.debug(f"Registered new {a} for worker {worker}.")
        return a<|MERGE_RESOLUTION|>--- conflicted
+++ resolved
@@ -26,12 +26,8 @@
     AgentShutdownError,
 )
 
-<<<<<<< HEAD
-from typing import Union, List, Optional, Tuple, Mapping, Dict, Any, cast, TYPE_CHECKING
+from typing import Optional, Mapping, Dict, Any, cast, TYPE_CHECKING
 from detoxify import Detoxify
-=======
-from typing import Optional, Mapping, Dict, Any, cast, TYPE_CHECKING
->>>>>>> 887c3d5b
 
 if TYPE_CHECKING:
     from mephisto.data_model.unit import Unit
@@ -264,19 +260,15 @@
 
         if "tips" in data:
             """Handles the submission of a tip"""
-<<<<<<< HEAD
-            # Updates tips
-=======
             assert (
                 hasattr(self.state.metadata, "tips") == True
             ), "The {property_name} field must exist in _AgentStateMetadata. Go into _AgentStateMetadata and add the {property_name} field".format(
                 property_name="tips"
             )
->>>>>>> 887c3d5b
             new_tip_header = data["tips"]["header"]
             new_tip_text = data["tips"]["text"]
             copy_of_tips = None
-            item_to_add = {
+            tip_to_add = {
                 "id": str(uuid4()),
                 "header": new_tip_header,
                 "text": new_tip_text,
@@ -284,11 +276,11 @@
             }
             if self.state.metadata.tips is None:
                 self.state.update_metadata(
-                    property_name="tips", property_value=[item_to_add]
+                    property_name="tips", property_value=[tip_to_add]
                 )
             else:
                 copy_of_tips = self.state.metadata.tips.copy()
-                copy_of_tips.append(item_to_add)
+                copy_of_tips.append(tip_to_add)
                 self.state.update_metadata(
                     property_name="tips", property_value=copy_of_tips
                 )
@@ -300,20 +292,23 @@
                 new_feedback_toxicity = Detoxify("original").predict(new_feedback_text)[
                     "toxicity"
                 ]
-                init_agent_data["metadata"]["feedback"].append(
-                    {
-                        "id": str(uuid4()),
-                        "question": question_obj["question"],
-                        "text": new_feedback_text,
-                        "reviewed": False,
-                        "toxicity": str(new_feedback_toxicity),
-                    }
-                )
-
-            # Sets agent tips to updated version
-            self.state.update_metadata(
-                {"feedback": init_agent_data["metadata"]["feedback"]}
-            )
+                feedback_to_add = {
+                    "id": str(uuid4()),
+                    "question": question_obj["question"],
+                    "text": new_feedback_text,
+                    "reviewed": False,
+                    "toxicity": str(new_feedback_toxicity),
+                }
+                if self.state.metadata.feedback is None:
+                    self.state.update_metadata(
+                        property_name="feedback", property_value=[feedback_to_add]
+                    )
+                else:
+                    copy_of_feedback = self.state.metadata.feedback.copy()
+                    copy_of_feedback.append(feedback_to_add)
+                    self.state.update_metadata(
+                        property_name="feedback", property_value=copy_of_feedback
+                    )
 
     def shutdown(self) -> None:
         """
