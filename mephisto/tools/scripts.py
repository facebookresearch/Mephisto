--- conflicted
+++ resolved
@@ -7,7 +7,6 @@
 Utilities that are useful for Mephisto-related scripts.
 """
 
-from struct import pack
 from mephisto.abstractions.databases.local_database import LocalMephistoDB
 from mephisto.operations.operator import Operator
 from mephisto.abstractions.databases.local_singleton_database import MephistoSingletonDB
@@ -21,15 +20,10 @@
 )
 
 from omegaconf import DictConfig, OmegaConf
-<<<<<<< HEAD
-import sys
-=======
->>>>>>> 155282c4
 import functools
 import hydra
 import subprocess
 from typing import (
-    List,
     Tuple,
     Any,
     Type,
@@ -273,19 +267,13 @@
             "please make sure npm is installed, otherwise view "
             "the above error for more info."
         )
-    print(run_config.task.post_build_script)
+
     if (
         run_config.task.post_build_script is not None
         and len(run_config.task.post_build_script) > 0
     ):
         subprocess.call(["bash", run_config.task.post_build_script])
 
-    if (
-        run_config.task.post_build_script is not None
-        and len(run_config.task.post_build_script) > 0
-    ):
-        subprocess.call(["bash", run_config.task.post_build_script])
-
     webpack_complete = subprocess.call(["npm", "run", "dev"])
     if webpack_complete != 0:
         raise Exception(
