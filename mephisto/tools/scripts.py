#!/usr/bin/env python3

# Copyright (c) Facebook, Inc. and its affiliates.
# This source code is licensed under the MIT license found in the
# LICENSE file in the root directory of this source tree.
"""
Utilities that are useful for Mephisto-related scripts.
"""

from mephisto.abstractions.databases.local_database import LocalMephistoDB
from mephisto.operations.operator import Operator
from mephisto.abstractions.databases.local_singleton_database import MephistoSingletonDB
from mephisto.utils.logger_core import format_loud
from mephisto.utils.testing import get_mock_requester
from mephisto.utils.dirs import get_root_data_dir, get_run_file_dir
from mephisto.operations.hydra_config import (
    build_default_task_config,
    register_script_config,
    TaskConfig,
)
from rich.markdown import Markdown
from mephisto.utils.rich import console
from omegaconf import DictConfig, OmegaConf
import functools
import hydra
import subprocess
from typing import (
    List,
    Tuple,
    Any,
    Type,
    TypeVar,
    Callable,
    Optional,
    cast,
    TYPE_CHECKING,
)
import os
from rich import print

if TYPE_CHECKING:
    from mephisto.abstractions.database import MephistoDB


def load_db_and_process_config(
    cfg: DictConfig, print_config=False
) -> Tuple["MephistoDB", DictConfig]:
    """
    Using a Hydra DictConfig built from a TaskConfig,
    load the desired MephistoDB and
    validate the config against the database contents, then
    return the database and validated config.

    Takes in an option to print out the configuration before returning
    """
    db = get_db_from_config(cfg)
    valid_config = augment_config_from_db(cfg, db)
    if print_config:
        print(OmegaConf.to_yaml(valid_config))
    return db, valid_config


def process_config_and_get_operator(
    cfg: DictConfig, print_config=False
) -> Tuple["Operator", DictConfig]:
    """
    Using a Hydra DictConfig built from a TaskConfig,
    return an operator for that task as well as a validated config.

    Takes in an option to print out the configuration before returning
    """
    db, valid_config = load_db_and_process_config(cfg, print_config=print_config)
    return Operator(db), valid_config


TaskFunction = TypeVar("TaskFunction", bound=Callable[..., Any])


def task_script(
    config: Optional[Type[TaskConfig]] = None,
    default_config_file: Optional[str] = None,
    config_path: str = "hydra_configs",  # Override if using a different dir
) -> Callable[[TaskFunction], Any]:
    """
    Create a decorator for the main of a Mephisto task script

    Must provide one of config (a TaskConfig dataclass) or default_config_file
    (the location of a default task config hydra yaml), the former
    will be preferred.

    May specify a config_path override if not using `hydra_configs` at the
    run script location.
    """
    if config is not None:
        used_config = config
    else:
        assert (
            default_config_file is not None
        ), "Must provide one of config or default_config_file"
        used_config = build_default_task_config(default_config_file)
    register_script_config(name="taskconfig", module=used_config)

    def task_script_wrapper(script_func: TaskFunction) -> TaskFunction:
        @functools.wraps(script_func)
        def process_config_and_run_main(cfg: "DictConfig"):
            operator, cfg = process_config_and_get_operator(cfg)
            try:
                ret_val = script_func(operator, cfg)
            except Exception as e:
                raise e
            finally:
                if not operator.is_shutdown:
                    operator.shutdown()
            return ret_val

        absolute_config_path = os.path.abspath(
            os.path.join(get_run_file_dir(), config_path)
        )
        hydra_wrapper = hydra.main(
            config_path=absolute_config_path, config_name="taskconfig"
        )
        return cast(TaskFunction, hydra_wrapper(process_config_and_run_main))

    return task_script_wrapper


def get_db_from_config(cfg: DictConfig) -> "MephistoDB":
    """
    Get a MephistoDB from the given configuration. As of now
    this defaults to a LocalMephistoDB
    """
    datapath = cfg.mephisto.get("datapath", None)

    if datapath is None:
        datapath = get_root_data_dir()

    database_path = os.path.join(datapath, "database.db")

    database_type = cfg.mephisto.database._database_type

    if database_type == "local":
        return LocalMephistoDB(database_path=database_path)
    elif database_type == "singleton":
        return MephistoSingletonDB(database_path=database_path)
    else:
        raise AssertionError(f"Provided database_type {database_type} is not valid")


def augment_config_from_db(script_cfg: DictConfig, db: "MephistoDB") -> DictConfig:
    """
    Check the database for validity of the incoming MephistoConfig, ensure
    that the config has all the necessary fields set.
    """
    cfg = script_cfg.mephisto
    requester_name = cfg.provider.get("requester_name", None)
    provider_type = cfg.provider.get("_provider_type", None)
    architect_type = cfg.architect.get("_architect_type", None)

    if requester_name is None:
        if provider_type is None:
            print("No requester specified, defaulting to mock")
            provider_type = "mock"
        if provider_type == "mock":
            req = get_mock_requester(db)
            requester_name = req.requester_name
        else:
            reqs = db.find_requesters(provider_type=provider_type)
            if len(reqs) == 0:
                print(
                    f"No requesters found for provider type {provider_type}, please "
                    f"register one. You can register with `mephisto register {provider_type}`, "
                    f"or `python mephisto/client/cli.py register {provider_type}` if you haven't "
                    "installed Mephisto using poetry."
                )
                exit(1)
            elif len(reqs) == 1:
                req = reqs[0]
                requester_name = req.requester_name
                print(
                    f"Found one `{provider_type}` requester to launch with: {requester_name}"
                )
            else:
                req = reqs[-1]
                requester_name = req.requester_name
                print(
                    f"Found many `{provider_type}` requesters to launch with, "
                    f"choosing the most recent: {requester_name}"
                )
    else:
        # Ensure provided requester exists
        reqs = db.find_requesters(requester_name=requester_name)
        if len(reqs) == 0:
            print(
                f"No requesters found under name {requester_name}, "
                "have you registered with `mephisto register`?"
            )
            exit(1)
        requester_provider_type = reqs[0].provider_type
        if provider_type != requester_provider_type:
            print(
                f"{format_loud('[WARNING]:')} Mismatch between specified provider_type "
                f"{provider_type} and the provider_type of the specified requester "
                f"{requester_name}. Overriding with {requester_name}'s provider_type "
                f"{requester_provider_type}."
            )
        provider_type = requester_provider_type

    if provider_type in ["mturk"]:
        input(
            f"This task is going to launch live on {provider_type}, press enter to continue: "
        )
    if provider_type in ["mturk_sandbox", "mturk"] and architect_type not in [
        "heroku",
        "ec2",
    ]:
        input(
            f"This task is going to launch live on {provider_type}, but your "
            f"provided architect is {architect_type}, are you sure you "
            "want to do this? : "
        )

    cfg.provider.requester_name = requester_name
    cfg.provider._provider_type = provider_type
    return script_cfg


def build_custom_bundle(
    custom_src_dir,
    force_rebuild: Optional[bool] = None,
    post_install_script: Optional[str] = None,
):
    """Locate all of the custom files used for a custom build, create
    a prebuild directory containing all of them, then build the
    custom source.

    Check dates to only go through this build process when files have changes
    """

    """
    If doing local package development make sure to check out the below link:
    https://github.com/facebookresearch/Mephisto/issues/811
    """

    IGNORE_FOLDERS = {"node_modules", "build"}

    prebuild_path = os.path.join(custom_src_dir, "webapp")

    IGNORE_FOLDERS = {os.path.join(prebuild_path, f) for f in IGNORE_FOLDERS}
    build_path = os.path.join(prebuild_path, "build", "bundle.js")

    # see if we need to rebuild
    if force_rebuild is None or force_rebuild == False:
        if os.path.exists(build_path):
            created_date = os.path.getmtime(build_path)
            up_to_date = True

            for root, dirs, files in os.walk(prebuild_path):
                for igf in IGNORE_FOLDERS:
                    should_ignore = False
                    if igf in root:
                        should_ignore = True
                if should_ignore:
                    continue
                if not up_to_date:
                    break
                for fname in files:
                    path = os.path.join(root, fname)
                    if os.path.getmtime(path) > created_date:
                        up_to_date = False
                        break
            if up_to_date:
                return build_path

    # navigate and build
    return_dir = os.getcwd()
    os.chdir(prebuild_path)

    packages_installed = subprocess.call(["npm", "install"])
    if packages_installed != 0:
        raise Exception(
            "please make sure npm is installed, otherwise view "
            "the above error for more info."
        )

    if post_install_script is not None and len(post_install_script) > 0:
        did_fail_script = subprocess.call(["bash", post_install_script])
        if did_fail_script != 0:
            raise Exception(
                "Please make sure that the post_install_script mentioned in your hydra config "
                "exists in the webapp folder for this task!\n"
                "The script should be able to be ran with bash"
            )

    webpack_complete = subprocess.call(["npm", "run", "dev"])
    if webpack_complete != 0:
        raise Exception(
            "Webpack appears to have failed to build your "
            "frontend. See the above error for more information."
        )

    # cleanup and return
    os.chdir(return_dir)
    return build_path


<<<<<<< HEAD
def print_out_task_names(task_names: List[str]) -> None:
=======
def print_out_task_names(header: str, task_names: List[str]) -> None:
>>>>>>> 7201ee5f
    """Prints out task names and formats them nicely using rich"""
    if len(task_names) == 0:
        print(
            "\n[red]There are no task names found[/red] \nYou should launch a task first and then run this script after the task is shut down\n"
        )
        quit()
<<<<<<< HEAD
    task_names_text = """# Tips Review \n ## Task Names:"""
=======
    task_names_text = """# {header} \n ## Task Names:""".format(header=header)
>>>>>>> 7201ee5f
    for task_name in task_names:
        task_names_text += "\n* " + task_name

    task_names_markdown = Markdown(task_names_text)
    console.print(task_names_markdown)
    print("")<|MERGE_RESOLUTION|>--- conflicted
+++ resolved
@@ -303,22 +303,14 @@
     return build_path
 
 
-<<<<<<< HEAD
-def print_out_task_names(task_names: List[str]) -> None:
-=======
 def print_out_task_names(header: str, task_names: List[str]) -> None:
->>>>>>> 7201ee5f
     """Prints out task names and formats them nicely using rich"""
     if len(task_names) == 0:
         print(
             "\n[red]There are no task names found[/red] \nYou should launch a task first and then run this script after the task is shut down\n"
         )
         quit()
-<<<<<<< HEAD
-    task_names_text = """# Tips Review \n ## Task Names:"""
-=======
     task_names_text = """# {header} \n ## Task Names:""".format(header=header)
->>>>>>> 7201ee5f
     for task_name in task_names:
         task_names_text += "\n* " + task_name
 
