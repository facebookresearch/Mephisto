#!/usr/bin/env python3

# Copyright (c) Facebook, Inc. and its affiliates.
# This source code is licensed under the MIT license found in the
# LICENSE file in the root directory of this source tree.

import time
from typing import List, Dict, Optional, Any, TYPE_CHECKING
from mephisto.abstractions.blueprint import AgentState
import os.path

if TYPE_CHECKING:
    from mephisto.data_model.agent import Agent
    from mephisto.data_model.packet import Packet

from mephisto.utils.logger_core import get_logger

logger = get_logger(name=__name__)

DATA_FILE = "agent_data.json"


class StaticAgentState(AgentState):
    """
    Agent state for static tasks.
    """

    def _get_empty_state(self) -> Dict[str, Optional[Dict[str, Any]]]:
        return {
            "inputs": None,
            "outputs": None,
        }

    def _set_init_state(self, data: Any):
        """Set the initial state for this agent"""
        self.state["inputs"] = data

    def get_init_state(
        self, get_all_state: Optional[bool] = False
    ) -> Optional[Dict[str, Any]]:
<<<<<<< HEAD
=======

>>>>>>> 048f0b37
        """
        Return the initial state for this agent,
        None if no such state exists
        """
        if get_all_state == True:
            return self.state
        elif self.state["inputs"] is None:
            return None
        return self.state["inputs"].copy()

    def _load_data(self) -> None:
        """Load data for this agent from disk"""
        data_dir = self.agent.get_data_dir()
        data_path = os.path.join(data_dir, DATA_FILE)
        if self.agent.db.key_exists(data_path):
            self.state = self.agent.db.read_dict(data_path)
            # Old compatibility with saved times
            if "times" in self.state:
                assert isinstance(self.state["times"], dict)
                self.metadata.task_start = self.state["times"]["task_start"]
                self.metadata.task_end = self.state["times"]["task_end"]
        else:
            self.state = self._get_empty_state()

    def get_data(self) -> Dict[str, Any]:
        """Return dict of this agent's state"""
        return self.state.copy()

    def _save_data(self) -> None:
        """Save static agent data to disk"""
        data_dir = self.agent.get_data_dir()
        out_filename = os.path.join(data_dir, DATA_FILE)
        self.agent.db.write_dict(out_filename, self.state)
        logger.info(f"SAVED_DATA_TO_DISC at {out_filename}")

    def update_data(self, live_update: Dict[str, Any]) -> None:
        """
        Process the incoming data packet, and handle updating the state
        """
        raise Exception("Static tasks should only have final act, but got live update")

    def _update_submit(self, submission_data: Dict[str, Any]) -> None:
        """Move the submitted output to the local dict"""
        outputs: Dict[str, Any]
        assert isinstance(submission_data, dict), (
            "Static tasks must get dict results. Ensure you are passing an object to "
            f"your frontend task's `handleSubmit` method. Got {submission_data}"
        )
        output_files = submission_data.get("files")
        if output_files is not None:
            submission_data["files"] = [f["filename"] for f in submission_data["files"]]
        self.state["outputs"] = submission_data<|MERGE_RESOLUTION|>--- conflicted
+++ resolved
@@ -38,10 +38,7 @@
     def get_init_state(
         self, get_all_state: Optional[bool] = False
     ) -> Optional[Dict[str, Any]]:
-<<<<<<< HEAD
-=======
 
->>>>>>> 048f0b37
         """
         Return the initial state for this agent,
         None if no such state exists
