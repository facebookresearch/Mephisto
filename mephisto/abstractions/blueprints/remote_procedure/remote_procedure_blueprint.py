#!/usr/bin/env python3

# Copyright (c) Facebook, Inc. and its affiliates.
# This source code is licensed under the MIT license found in the
# LICENSE file in the root directory of this source tree.

from mephisto.abstractions.blueprint import (
    Blueprint,
    BlueprintArgs,
    SharedTaskState,
)
from mephisto.abstractions.blueprints.mixins.onboarding_required import (
    OnboardingRequired,
    OnboardingSharedState,
    OnboardingRequiredArgs,
)
from mephisto.abstractions.databases.local_database import LocalMephistoDB
from mephisto.tools.data_browser import DataBrowser as MephistoDataBrowser
from dataclasses import dataclass, field
from mephisto.data_model.assignment import InitializationData
from mephisto.abstractions.blueprints.remote_procedure.remote_procedure_agent_state import (
    RemoteProcedureAgentState,
)
from mephisto.abstractions.blueprints.remote_procedure.remote_procedure_task_runner import (
    RemoteProcedureTaskRunner,
)
from mephisto.abstractions.blueprints.remote_procedure.remote_procedure_task_builder import (
    RemoteProcedureTaskBuilder,
)
from mephisto.operations.registry import register_mephisto_abstraction
from omegaconf import DictConfig, MISSING

import os
import csv
import json
import types

from typing import (
    ClassVar,
    Callable,
    Type,
    Any,
    Dict,
    Iterable,
    Optional,
    Mapping,
    TYPE_CHECKING,
)

if TYPE_CHECKING:
    from mephisto.data_model.task_run import TaskRun
    from mephisto.abstractions.blueprint import AgentState, TaskRunner, TaskBuilder

BLUEPRINT_TYPE_REMOTE_PROCEDURE = "remote_procedure"


@dataclass
class SharedRemoteProcedureTaskState(OnboardingSharedState, SharedTaskState):
    function_registry: Optional[
        Mapping[
            str,
            Callable[
                [str, Dict[str, Any], "RemoteProcedureAgentState"],
                Optional[Dict[str, Any]],
            ],
        ]
    ] = None
    static_task_data: Iterable[Any] = field(default_factory=list)


@dataclass
class RemoteProcedureBlueprintArgs(OnboardingRequiredArgs, BlueprintArgs):
    _blueprint_type: str = BLUEPRINT_TYPE_REMOTE_PROCEDURE
    _group: str = field(
        default="RemoteProcedureBlueprintArgs",
        metadata={
            "help": """
                Tasks launched from remote query blueprints need a
                source html file to display to workers, as well as a csv
                containing values that will be inserted into templates in
                the html.
            """
        },
    )
    task_source: str = field(
        default=MISSING,
        metadata={
            "help": "Path to file containing javascript bundle for the task",
            "required": True,
        },
    )
    link_task_source: bool = field(
        default=False,
        metadata={
            "help": """
                Symlinks the task_source file in your development folder to the
                one used for the server. Useful for local development so you can run
                a watch-based build for your task_source, allowing the UI code to
                update without having to restart the server each time.
            """,
            "required": False,
        },
    )
    units_per_assignment: int = field(
        default=1, metadata={"help": "How many workers you want to do each assignment"}
    )


@register_mephisto_abstraction()
class RemoteProcedureBlueprint(OnboardingRequired, Blueprint):
    """Blueprint for a task that runs a parlai chat"""

    AgentStateClass: ClassVar[Type["AgentState"]] = RemoteProcedureAgentState
    OnboardingAgentStateClass: ClassVar[Type["AgentState"]] = RemoteProcedureAgentState
    TaskBuilderClass: ClassVar[Type["TaskBuilder"]] = RemoteProcedureTaskBuilder
    TaskRunnerClass: ClassVar[Type["TaskRunner"]] = RemoteProcedureTaskRunner
    ArgsClass = RemoteProcedureBlueprintArgs
    SharedStateClass = SharedRemoteProcedureTaskState
    BLUEPRINT_TYPE = BLUEPRINT_TYPE_REMOTE_PROCEDURE

    def __init__(
        self,
        task_run: "TaskRun",
        args: "DictConfig",
        shared_state: "SharedRemoteProcedureTaskState",
    ):
        super().__init__(task_run, args, shared_state)
        self.task_run = task_run
        self._initialization_data_dicts: Iterable[Dict[str, Any]] = []
        blue_args = args.blueprint
        if blue_args.get("data_csv", None) is not None:
            csv_file = os.path.expanduser(blue_args.data_csv)
            with open(csv_file, "r", encoding="utf-8-sig") as csv_fp:
                csv_reader = csv.reader(csv_fp)
                headers = next(csv_reader)
                for row in csv_reader:
                    row_data = {}
                    for i, col in enumerate(row):
                        row_data[headers[i]] = col
                    self._initialization_data_dicts.append(row_data)
        elif blue_args.get("data_json", None) is not None:
            json_file = os.path.expanduser(blue_args.data_json)
            with open(json_file, "r", encoding="utf-8-sig") as json_fp:
                json_data = json.load(json_fp)
            for jd in json_data:
                self._initialization_data_dicts.append(jd)
        elif blue_args.get("data_jsonl", None) is not None:
            jsonl_file = os.path.expanduser(blue_args.data_jsonl)
            with open(jsonl_file, "r", encoding="utf-8-sig") as jsonl_fp:
                line = jsonl_fp.readline()
                while line:
                    j = json.loads(line)
                    self._initialization_data_dicts.append(j)
                    line = jsonl_fp.readline()
        elif shared_state.static_task_data is not None:
            self._initialization_data_dicts = shared_state.static_task_data
        else:
            # instantiating a version of the blueprint, but not necessarily needing the data
            pass

    @classmethod
    def assert_task_args(
        cls, args: "DictConfig", shared_state: "SharedTaskState"
    ) -> None:
        """Ensure that arguments are properly configured to launch this task"""
        assert isinstance(
            shared_state, SharedRemoteProcedureTaskState
        ), "Must use SharedTaskState with RemoteProcedureBlueprint"
        blue_args = args.blueprint
        if blue_args.get("data_csv", None) is not None:
            csv_file = os.path.expanduser(blue_args.data_csv)
            assert os.path.exists(
                csv_file
            ), f"Provided csv file {csv_file} doesn't exist"
        elif blue_args.get("data_json", None) is not None:
            json_file = os.path.expanduser(blue_args.data_json)
            assert os.path.exists(
                json_file
            ), f"Provided JSON file {json_file} doesn't exist"
        elif blue_args.get("data_jsonl", None) is not None:
            jsonl_file = os.path.expanduser(blue_args.data_jsonl)
            assert os.path.exists(
                jsonl_file
            ), f"Provided JSON-L file {jsonl_file} doesn't exist"
        elif shared_state.static_task_data is not None:
            if isinstance(shared_state.static_task_data, types.GeneratorType):
                # TODO can we check something about this?
                pass
            else:
                assert (
                    len([x for x in shared_state.static_task_data]) > 0
                ), "Length of data dict provided was 0"
        else:
            raise AssertionError(
                "Must provide one of a data csv, json, json-L, or a list of tasks"
            )
        assert shared_state.function_registry is not None, (
            "Must provide a valid function registry to use with the task, a mapping "
            "of function names to functions that take as input a string and an agent "
            "and return a string. "
        )

    def get_initialization_data(self) -> Iterable["InitializationData"]:
        """
        Return the InitializationData retrieved from the specified stream
        """
        if isinstance(self._initialization_data_dicts, types.GeneratorType):

            def data_generator() -> Iterable["InitializationData"]:
                for item in self._initialization_data_dicts:
                    yield InitializationData(
                        shared=item,
                        unit_data=[{}] * self.args.blueprint.units_per_assignment,
                    )

            return data_generator()
        else:
            return [
                InitializationData(
                    shared=d, unit_data=[{}] * self.args.blueprint.units_per_assignment
                )
                for d in self._initialization_data_dicts
            ]

    def get_frontend_args(self) -> Dict[str, Any]:
        """
        Specifies what options within a task_config should be fowarded
        to the client for use by the task's frontend
        """
        # Start with standard task configuration arguments
        frontend_task_config = super().get_frontend_args()
        shared_state = self.shared_state
        assert isinstance(
            shared_state, SharedRemoteProcedureTaskState
        ), "Must use SharedRemoteProcedureTaskState with RemoteProcedureBlueprint"
        task_name = self.task_run.to_dict()["task_name"]
        db = LocalMephistoDB()
        mephisto_data_browser = MephistoDataBrowser(db)
<<<<<<< HEAD
        front_end_task_config_with_metadata = super().update_task_config_with_metadata(
            mephisto_data_browser, task_name, frontend_task_config
=======
        metadata = mephisto_data_browser.get_metadata_from_task_name(task_name)
        front_end_task_config_with_metadata = super().update_task_config_with_metadata(
            metadata, frontend_task_config
>>>>>>> 6893718b
        )
        front_end_task_config_with_metadata.update(self.frontend_task_config)
        return front_end_task_config_with_metadata<|MERGE_RESOLUTION|>--- conflicted
+++ resolved
@@ -236,14 +236,9 @@
         task_name = self.task_run.to_dict()["task_name"]
         db = LocalMephistoDB()
         mephisto_data_browser = MephistoDataBrowser(db)
-<<<<<<< HEAD
-        front_end_task_config_with_metadata = super().update_task_config_with_metadata(
-            mephisto_data_browser, task_name, frontend_task_config
-=======
         metadata = mephisto_data_browser.get_metadata_from_task_name(task_name)
         front_end_task_config_with_metadata = super().update_task_config_with_metadata(
             metadata, frontend_task_config
->>>>>>> 6893718b
         )
         front_end_task_config_with_metadata.update(self.frontend_task_config)
         return front_end_task_config_with_metadata