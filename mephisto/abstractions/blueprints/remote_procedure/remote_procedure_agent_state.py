--- conflicted
+++ resolved
@@ -97,15 +97,7 @@
             self.final_submission = state["final_submission"]
             self.start_time = state["start_time"]
             self.end_time = state["end_time"]
-<<<<<<< HEAD
-            # Metadata field would not exist prior to this pr
-            if "metadata" not in state:
-                self.metadata = {"tips": [], "feedback": []}
-            else:
-                self.metadata = state["metadata"]
-=======
             self.metadata = state["metadata"]
->>>>>>> cd73e776
 
     def get_data(self) -> Dict[str, Any]:
         """Return dict with the messages of this agent"""
