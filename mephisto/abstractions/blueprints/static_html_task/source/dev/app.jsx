--- conflicted
+++ resolved
@@ -142,12 +142,12 @@
         {children}
         <div>
           <div style={{ display: "flex", justifyContent: "center" }}>
-<<<<<<< HEAD
             {!isSubmitButtonHidden && (
               <Button
                 id="html-task-submit-button"
                 type="submit"
                 disabled={submitting}
+                data-cy="submit-button"
               >
                 <span
                   style={{ marginRight: 5 }}
@@ -156,15 +156,6 @@
                 {submitting ? "Submitting..." : "Submit"}
               </Button>
             )}
-=======
-            <Button type="submit" disabled={submitting} data-cy="submit-button">
-              <span
-                style={{ marginRight: 5 }}
-                className="glyphicon glyphicon-ok"
-              />
-              {submitting ? "Submitting..." : "Submit"}
-            </Button>
->>>>>>> a5b1f783
           </div>
         </div>
       </form>
