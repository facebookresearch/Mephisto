#!/usr/bin/env python3

# Copyright (c) Facebook, Inc. and its affiliates.
# This source code is licensed under the MIT license found in the
# LICENSE file in the root directory of this source tree.

from abc import ABC, abstractmethod
from typing import (
    Optional,
    List,
    Dict,
    Any,
    Type,
    Union,
    TYPE_CHECKING,
)
from dataclasses import dataclass
import time
import weakref
import os.path

if TYPE_CHECKING:
    from mephisto.data_model.agent import Agent, OnboardingAgent
    from mephisto.data_model.unit import Unit
    from mephisto.data_model.packet import Packet

from mephisto.utils.logger_core import get_logger

logger = get_logger(name=__name__)

METADATA_FILE = "agent_meta.json"


@dataclass
class _AgentStateMetadata:
    """
    Class to track the first-class feature fields of info about an AgentState.

    AgentState subclasses may choose to track additional metadata, but should
    put these as attributes of the agent state subclass directly.
    """

    task_start: Optional[float] = None
    task_end: Optional[float] = None
    # TODO other metadata fields can be initialized


# TODO(#567) File manipulations should ultimately be handled by the MephistoDB, rather than
# direct reading and writing within. This allows for a better abstraction between
# the kind of data collected and how it is stored.
class AgentState(ABC):
    """
    Class for holding state information about work by an Agent on a Unit, currently
    stored as current task work into a json file.

    Specific state implementations will need to be created for different Task Types,
    as different tasks store and load differing data.
    """

    # Possible Agent Status Values
    STATUS_NONE = "none"
    STATUS_ACCEPTED = "accepted"
    STATUS_ONBOARDING = "onboarding"
    STATUS_WAITING = "waiting"
    STATUS_IN_TASK = "in task"
    STATUS_COMPLETED = "completed"
    STATUS_DISCONNECT = "disconnect"
    STATUS_TIMEOUT = "timeout"
    STATUS_PARTNER_DISCONNECT = "partner disconnect"
    STATUS_EXPIRED = "expired"
    STATUS_RETURNED = "returned"
    STATUS_APPROVED = "approved"
    STATUS_SOFT_REJECTED = "soft_rejected"
    STATUS_REJECTED = "rejected"

    def __new__(cls, agent: Union["Agent", "OnboardingAgent"]) -> "AgentState":
        """Return the correct agent state for the given agent"""
        if cls == AgentState:
            from mephisto.data_model.agent import Agent
            from mephisto.operations.registry import get_blueprint_from_type

            # We are trying to construct an AgentState, find what type to use and
            # create that instead
            if isinstance(agent, Agent):
                correct_class = get_blueprint_from_type(agent.task_type).AgentStateClass
            else:
                correct_class = get_blueprint_from_type(
                    agent.task_type
                ).OnboardingAgentStateClass
            return super().__new__(correct_class)
        else:
            # We are constructing another instance directly
            return super().__new__(cls)

    @staticmethod
    def complete() -> List[str]:
        """Return all final Agent statuses which will not be updated by the WorkerPool"""
        return [
            AgentState.STATUS_COMPLETED,
            AgentState.STATUS_DISCONNECT,
            AgentState.STATUS_TIMEOUT,
            AgentState.STATUS_EXPIRED,
            AgentState.STATUS_RETURNED,
            AgentState.STATUS_SOFT_REJECTED,
            AgentState.STATUS_APPROVED,
            AgentState.STATUS_REJECTED,
        ]

    @staticmethod
    def valid() -> List[str]:
        """Return all valid Agent statuses"""
        return [
            AgentState.STATUS_NONE,
            AgentState.STATUS_ACCEPTED,
            AgentState.STATUS_ONBOARDING,
            AgentState.STATUS_WAITING,
            AgentState.STATUS_IN_TASK,
            AgentState.STATUS_COMPLETED,
            AgentState.STATUS_DISCONNECT,
            AgentState.STATUS_TIMEOUT,
            AgentState.STATUS_PARTNER_DISCONNECT,
            AgentState.STATUS_EXPIRED,
            AgentState.STATUS_RETURNED,
            AgentState.STATUS_SOFT_REJECTED,
            AgentState.STATUS_APPROVED,
            AgentState.STATUS_REJECTED,
        ]

    # Implementations of an AgentState must implement the following:

    def __init__(self, agent: "Agent"):
        """
        Create an AgentState to track the state of an agent's work on a Unit

        Implementations should initialize any required files for saving and
        loading state data somewhere in their _load_data methods

        If said file already exists based on the given agent, load that data
        instead.
        """
        self.agent = weakref.proxy(agent)
        self.load_data()

    def _get_metadata_path(self) -> str:
        """Return the path we expect to store metadata in"""
        data_dir = self.agent.get_data_dir()
        return os.path.join(data_dir, METADATA_FILE)

    def load_metadata(self) -> None:
        """Write out the metadata for this agent state to file"""
        md_path = self._get_metadata_path()
        if self.agent.db.key_exists(md_path):
            metadata_dict = self.agent.db.read_dict(md_path)
            self.metadata = _AgentStateMetadata(**metadata_dict)
        else:
            self.metadata = _AgentStateMetadata()

    def save_metadata(self) -> None:
        """Read in the saved metadata for this agent state from file"""
        metadata_dict = self.metadata.__dict__
        md_path = self._get_metadata_path()
        self.agent.db.write_dict(md_path, metadata_dict)

    @abstractmethod
    def _set_init_state(self, data: Any) -> None:
        """Set the initial state for this agent"""
        raise NotImplementedError()

    def set_init_state(self, data: Any) -> bool:
        """
        Set the initial state for this agent, if it's not already set

        Update the start time and return true if set, otherwise return false
        """
        if self.get_init_state() is not None:
            return False
        self.metadata.task_start = time.time()
        self._set_init_state(data)
        self.save_data()
        return True

    @abstractmethod
    def get_init_state(self, get_all_state: Optional[bool] = False) -> Optional[Any]:
        """
        Return the initial state for this agent,
        None if no such state exists
        """
        raise NotImplementedError()

    @abstractmethod
    def _load_data(self) -> None:
        """
        Load stored data from a file to this object
        """
        raise NotImplementedError()

    def load_data(self) -> None:
        """
        Load stored data from a file to this object, including metadata
        """
        self._load_data()
        self.load_metadata()

    @abstractmethod
    def get_data(self) -> Dict[str, Any]:
        """
        Return the currently stored data for this task
        """
        raise NotImplementedError()

    def get_parsed_data(self) -> Any:
        """
        Return the portion of the data that is relevant to a human
        who wants to parse or analyze the data

        Utility function to handle stripping the data of any
        context that is only important for reproducing the task
        exactly. By default is just `get_data`
        """
        return self.get_data()

    @abstractmethod
    def _save_data(self) -> None:
        """
        Save the relevant data from this Unit to a file in the expected location
        """
        raise NotImplementedError()

    def save_data(self) -> None:
        """
        Save the relevant data from this AgentState, including metadata
        """
        self._save_data()
        self.save_metadata()

    @abstractmethod
    def update_data(self, live_update: Dict[str, Any]) -> None:
        """
        Put new live update data into this AgentState. Keep only what is
        necessary to recreate the task for evaluation and later use.
        """
        raise NotImplementedError()

    @abstractmethod
    def _update_submit(self, submit_data: Dict[str, Any]) -> None:
        """
        Update this AgentState with the final submission data.
        """
        raise NotImplementedError()

<<<<<<< HEAD
    @abstractmethod
    def update_metadata(self, new_metadata_obj: Dict[str, Any]) -> None:
        """
        Update this AgentState with the final metadata.
        """
        raise NotImplementedError()
=======
    def update_submit(self, submit_data: Dict[str, Any]) -> None:
        """
        Update this AgentState with the final submission data, marking
        completion of the task in the metadata
        """
        self.metadata.task_end = time.time()
        self._update_submit(submit_data)
        self.save_data()
>>>>>>> f2a4d62c

    def get_task_start(self) -> Optional[float]:
        """
        Return the start time for this task, if it is available
        """
        return self.metadata.task_start

    def get_task_end(self) -> Optional[float]:
        """
        Return the end time for this task, if it is available
        """
        return self.metadata.task_end<|MERGE_RESOLUTION|>--- conflicted
+++ resolved
@@ -248,14 +248,6 @@
         """
         raise NotImplementedError()
 
-<<<<<<< HEAD
-    @abstractmethod
-    def update_metadata(self, new_metadata_obj: Dict[str, Any]) -> None:
-        """
-        Update this AgentState with the final metadata.
-        """
-        raise NotImplementedError()
-=======
     def update_submit(self, submit_data: Dict[str, Any]) -> None:
         """
         Update this AgentState with the final submission data, marking
@@ -264,7 +256,6 @@
         self.metadata.task_end = time.time()
         self._update_submit(submit_data)
         self.save_data()
->>>>>>> f2a4d62c
 
     def get_task_start(self) -> Optional[float]:
         """
