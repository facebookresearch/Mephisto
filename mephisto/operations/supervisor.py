#!/usr/bin/env python3

# Copyright (c) Facebook, Inc. and its affiliates.
# This source code is licensed under the MIT license found in the
# LICENSE file in the root directory of this source tree.


import threading
from queue import PriorityQueue, Empty
import time
from mephisto.data_model.packet import (
    Packet,
    PACKET_TYPE_ALIVE,
    PACKET_TYPE_AGENT_ACTION,
    PACKET_TYPE_NEW_AGENT,
    PACKET_TYPE_NEW_WORKER,
    PACKET_TYPE_REQUEST_AGENT_STATUS,
    PACKET_TYPE_RETURN_AGENT_STATUS,
    PACKET_TYPE_INIT_DATA,
    PACKET_TYPE_GET_INIT_DATA,
    PACKET_TYPE_PROVIDER_DETAILS,
    PACKET_TYPE_SUBMIT_ONBOARDING,
    PACKET_TYPE_REQUEST_ACTION,
    PACKET_TYPE_UPDATE_AGENT_STATUS,
    PACKET_TYPE_ERROR_LOG,
)
from mephisto.data_model.worker import Worker
from mephisto.data_model.qualification import worker_is_qualified
from mephisto.data_model.agent import Agent, OnboardingAgent
from mephisto.abstractions.blueprint import AgentState
from mephisto.abstractions.blueprints.mixins.onboarding_required import (
    OnboardingRequired,
)
from mephisto.abstractions.blueprints.mixins.screen_task_required import (
    ScreenTaskRequired,
)
from mephisto.abstractions.blueprints.mixins.use_gold_unit import (
    UseGoldUnit,
)
from mephisto.operations.registry import get_crowd_provider_from_type
from mephisto.operations.task_launcher import (
    TaskLauncher,
    SCREENING_UNIT_INDEX,
    GOLD_UNIT_INDEX,
)
from mephisto.abstractions.channel import Channel, STATUS_CHECK_TIME

from dataclasses import dataclass

from typing import Dict, Set, Optional, List, Any, Union, TYPE_CHECKING

if TYPE_CHECKING:
    from mephisto.data_model.assignment import Assignment
    from mephisto.data_model.unit import Unit
    from mephisto.abstractions.database import MephistoDB
    from mephisto.data_model.task_run import TaskRun
    from mephisto.abstractions.blueprint import TaskRunner
    from mephisto.abstractions.crowd_provider import CrowdProvider
    from mephisto.abstractions.architect import Architect

from mephisto.operations.logger_core import get_logger

logger = get_logger(name=__name__)

# This class manages communications between the server
# and workers, ensures that their status is properly tracked,
# and also provides some helping utility functions for
# groups of workers or worker/agent compatibility.

# Mostly, the supervisor oversees the communications
# between jobs and workers over the channels

STATUS_TO_TEXT_MAP = {
    AgentState.STATUS_EXPIRED: "This task is no longer available to be completed. "
    "Please return it and try a different task",
    AgentState.STATUS_TIMEOUT: "You took to long to respond to this task, and have timed out. "
    "The task is no longer available, please return it.",
    AgentState.STATUS_DISCONNECT: "You have disconnected from our server during the duration of the task. "
    "If you have done substantial work, please reach out to see if we can recover it. ",
    AgentState.STATUS_PARTNER_DISCONNECT: "One of your partners has disconnected while working on this task. We won't penalize "
    "you for them leaving, so please submit this task as is.",
}

SYSTEM_CHANNEL_ID = "mephisto"  # TODO pull from somewhere
SERVER_CHANNEL_ID = "mephisto_server"
START_DEATH_TIME = 10

# State storage
@dataclass
class Job:
    architect: "Architect"
    task_runner: "TaskRunner"
    provider: "CrowdProvider"
    qualifications: List[Dict[str, Any]]
    registered_channel_ids: List[str]
    task_launcher: Optional["TaskLauncher"]


@dataclass
class ChannelInfo:
    channel_id: str
    job: "Job"
    channel: Channel


@dataclass
class AgentInfo:
    agent: Union["Agent", "OnboardingAgent"]
    used_channel_id: str
    assignment_thread: Optional[threading.Thread] = None


class Supervisor:
    def __init__(self, db: "MephistoDB"):
        self.db = db
        # Tracked state
        self.agents: Dict[str, AgentInfo] = {}
        self.agents_by_registration_id: Dict[str, AgentInfo] = {}
        self.channels: Dict[str, ChannelInfo] = {}
        # Map from onboarding id to agent request packet
        self.onboarding_packets: Dict[str, Packet] = {}

        # Agent status handling
        self.last_status_check = time.time()

        # Message handling
        self.message_queue: List[Packet] = []
        self.sending_thread: Optional[threading.Thread] = None

    def _on_channel_open(self, channel_id: str):
        """Handler for what to do when a socket opens, we send an alive"""
        channel_info = self.channels[channel_id]
        self._send_alive(channel_info)

    def _on_catastrophic_disconnect(self, channel_id):
        # TODO(#102) Catastrophic disconnect needs to trigger cleanup
        logger.error(f"Channel {channel_id} called on_catastrophic_disconnect")

    def _on_channel_message(self, channel_id: str, packet: Packet):
        """Incoming message handler defers to the internal handler"""
        try:
            channel_info = self.channels[channel_id]
            self._on_message(packet, channel_info)
        except Exception as e:
            # TODO(#93) better error handling about failed messages
            logger.exception(
                f"Channel {channel_id} encountered error on packet {packet}",
                exc_info=True,
            )
            raise

    def register_job(
        self,
        architect: "Architect",
        task_runner: "TaskRunner",
        provider: "CrowdProvider",
        qualifications: Optional[List[Dict[str, Any]]] = None,
    ):
        if qualifications is None:
            qualifications = []
        task_run = task_runner.task_run
        channels = architect.get_channels(
            self._on_channel_open,
            self._on_catastrophic_disconnect,
            self._on_channel_message,
        )
        job = Job(
            architect=architect,
            task_runner=task_runner,
            provider=provider,
            qualifications=qualifications,
            registered_channel_ids=[],
            task_launcher=None,
        )
        for channel in channels:
            channel_id = self.register_channel(channel, job)
            job.registered_channel_ids.append(channel_id)
        return job

    def register_channel(self, channel: Channel, job: "Job") -> str:
        """Register the channel to the specific job"""
        channel_id = channel.channel_id

        channel_info = ChannelInfo(channel_id=channel_id, channel=channel, job=job)
        self.channels[channel_id] = channel_info

        channel.open()
        self._send_alive(channel_info)
        start_time = time.time()
        while not channel.is_alive():
            if time.time() - start_time > START_DEATH_TIME:
                # TODO(OWN) Ask channel why it might have failed to connect?
                self.channels[channel_id].channel.close()
                raise ConnectionRefusedError(  # noqa F821 we only support py3
                    "Was not able to establish a connection with the server, "
                    "please try to run again. If that fails,"
                    "please ensure that your local device has the correct SSL "
                    "certs installed."
                )
            try:
                self._send_alive(channel_info)
            except Exception:
                pass
            time.sleep(0.3)
        return channel_id

    def close_channel(self, channel_id: str):
        """Close the given channel by id"""
        self.channels[channel_id].channel.close()
        del self.channels[channel_id]

    def shutdown_job(self, job: Job):
        """Close any channels related to a job"""
        job_channels = job.registered_channel_ids
        for channel_id in job_channels:
            self.close_channel(channel_id)

    def shutdown(self):
        """Close all of the channels, join threads"""
        # Prepopulate agents and channels to close, as
        # these may change during iteration
        channels_to_close = list(self.channels.keys())
        logger.debug(f"Closing channels {channels_to_close}")
        for channel_id in channels_to_close:
            channel_info = self.channels[channel_id]
            channel_info.job.task_runner.shutdown()
            self.close_channel(channel_id)
        logger.debug(f"Joining send thread")
        if self.sending_thread is not None:
            self.sending_thread.join()
        logger.debug(f"Joining agents {self.agents}")
        agents_to_close = list(self.agents.values())
        for agent_info in agents_to_close:
            assign_thread = agent_info.assignment_thread
            if assign_thread is not None:
                assign_thread.join()

    def _send_alive(self, channel_info: ChannelInfo) -> bool:
        logger.info("Sending alive")
        return channel_info.channel.send(
            Packet(
                packet_type=PACKET_TYPE_ALIVE,
                sender_id=SYSTEM_CHANNEL_ID,
                receiver_id=channel_info.channel_id,
            )
        )

    def _on_act(self, packet: Packet, channel_info: ChannelInfo):
        """Handle an action as sent from an agent"""
        agent = self.agents[packet.sender_id].agent

        # If the packet is_submit, and has files, we need to
        # process downloading those files first
        if packet.data.get("MEPHISTO_is_submit") is True:
            data_files = packet.data.get("files")
            if data_files is not None:
                save_dir = agent.get_data_dir()
                architect = channel_info.job.architect
                for f_obj in data_files:
                    architect.download_file(f_obj["filename"], save_dir)

        # TODO(OWN) Packets stored as info from workers can also be
        # saved somewhere locally just in case the world dies, and
        # then cleaned up once the world completes successfully
        agent.pending_actions.append(packet)
        agent.has_action.set()

    def _on_submit_onboarding(self, packet: Packet, channel_info: ChannelInfo):
        """Handle the submission of onboarding data"""
        onboarding_id = packet.sender_id
        if onboarding_id not in self.agents:
            logger.warning(
                f"Onboarding agent {onboarding_id} already submitted or disconnected, "
                f"but is calling _on_submit_onboarding again"
            )
            return
        agent_info = self.agents[onboarding_id]
        agent = agent_info.agent

        logger.debug(f"{agent} has submitted onboarding: {packet}")
        # Update the request id for the original packet (which has the required
        # registration data) to be the new submission packet (so that we answer
        # back properly under the new request)
        self.onboarding_packets[onboarding_id].data["request_id"] = packet.data[
            "request_id"
        ]
        del packet.data["request_id"]
        agent.pending_actions.append(packet)
        agent.has_action.set()

    def _register_worker(self, packet: Packet, channel_info: ChannelInfo):
        """Process a worker registration packet to register a worker"""
        crowd_data = packet.data["provider_data"]
        crowd_provider = channel_info.job.provider
        worker_name = crowd_data["worker_name"]
        workers = self.db.find_workers(worker_name=worker_name)
        if len(workers) == 0:
            # TODO(WISH) get rid of sandbox designation
            workers = self.db.find_workers(worker_name=worker_name + "_sandbox")
        if len(workers) == 0:
            worker = crowd_provider.WorkerClass.new_from_provider_data(
                self.db, crowd_data
            )
        else:
            worker = workers[0]

        if not worker_is_qualified(worker, channel_info.job.qualifications):
            self.message_queue.append(
                Packet(
                    packet_type=PACKET_TYPE_PROVIDER_DETAILS,
                    sender_id=SYSTEM_CHANNEL_ID,
                    receiver_id=channel_info.channel_id,
                    data={"request_id": packet.data["request_id"], "worker_id": None},
                )
            )
        else:
            self.message_queue.append(
                Packet(
                    packet_type=PACKET_TYPE_PROVIDER_DETAILS,
                    sender_id=SYSTEM_CHANNEL_ID,
                    receiver_id=channel_info.channel_id,
                    data={
                        "request_id": packet.data["request_id"],
                        "worker_id": worker.db_id,
                    },
                )
            )

    def _launch_and_run_onboarding(
        self, agent_info: "AgentInfo", task_runner: "TaskRunner"
    ):
        """Launch a thread to supervise the completion of onboarding for a task"""
        tracked_agent = agent_info.agent
        onboarding_id = tracked_agent.get_agent_id()
        assert isinstance(tracked_agent, OnboardingAgent), (
            "Can launch onboarding for OnboardingAgents, not Agents"
            f", got {tracked_agent}"
        )
        try:
            logger.debug(f"Launching onboarding for {tracked_agent}")
            task_runner.launch_onboarding(tracked_agent)
            if tracked_agent.get_status() == AgentState.STATUS_WAITING:
                # The agent completed the onboarding task
                self._register_agent_from_onboarding(tracked_agent)
            else:
                logger.info(
                    f"Onboarding agent {onboarding_id} disconnected or errored, "
                    f"final status {tracked_agent.get_status()}."
                )
                self._send_status_update(agent_info)
        except Exception as e:
            logger.warning(f"Onboarding for {tracked_agent} failed with exception {e}")
            import traceback

            traceback.print_exc()
            task_runner.cleanup_onboarding(tracked_agent)
        finally:
            del self.agents[onboarding_id]
            del self.onboarding_packets[onboarding_id]

    def _launch_and_run_assignment(
        self,
        assignment: "Assignment",
        agent_infos: List["AgentInfo"],
        task_runner: "TaskRunner",
    ):
        """Launch a thread to supervise the completion of an assignment"""
        try:
            tracked_agents: List["Agent"] = []
            for a in agent_infos:
                assert isinstance(
                    a.agent, Agent
                ), f"Can launch assignments for Agents, not OnboardingAgents, got {a.agent}"
                tracked_agents.append(a.agent)
            task_runner.launch_assignment(assignment, tracked_agents)
            for agent_info in agent_infos:
                self._mark_agent_done(agent_info)
            # Wait for agents to be complete
            for agent_info in agent_infos:
                agent = agent_info.agent
                if agent.get_status() not in AgentState.complete():
                    if not agent.did_submit.is_set():
                        # Wait for a submit to occur
                        # TODO(#94) make submit timeout configurable
                        agent.has_action.wait(timeout=300)
                        agent.act()
                    agent.mark_done()
        except Exception as e:
            logger.exception(f"Cleaning up assignment: {e}", exc_info=True)
            task_runner.cleanup_assignment(assignment)
        finally:
            task_run = task_runner.task_run
            for unit in assignment.get_units():
                task_run.clear_reservation(unit)

    def _launch_and_run_unit(
        self, unit: "Unit", agent_info: "AgentInfo", task_runner: "TaskRunner"
    ):
        """Launch a thread to supervise the completion of an assignment"""
        agent = agent_info.agent
        try:
            assert isinstance(
                agent, Agent
            ), f"Can launch units for Agents, not OnboardingAgents, got {agent}"
            task_runner.launch_unit(unit, agent)
            if agent.get_status() not in AgentState.complete():
                self._mark_agent_done(agent_info)
                if not agent.did_submit.is_set():
                    # Wait for a submit to occur
                    # TODO(#94) make submit timeout configurable
                    agent.has_action.wait(timeout=300)
                    agent.act()
                agent.mark_done()
        except Exception as e:
            logger.exception(f"Cleaning up unit: {e}", exc_info=True)
            task_runner.cleanup_unit(unit)
        finally:
            if unit.unit_index in [SCREENING_UNIT_INDEX, GOLD_UNIT_INDEX]:
                if agent.get_status() != AgentState.STATUS_COMPLETED:
<<<<<<< HEAD
                    if unit.unit_index == SCREENING_UNIT_INDEX:
                        blueprint = task_runner.task_run.get_blueprint(
                            args=task_runner.args
                        )
                        blueprint.screening_units_launched -= 1
=======
                    blueprint = task_runner.task_run.get_blueprint(
                        args=task_runner.args
                    )
                    assert isinstance(blueprint, ScreenTaskRequired)
                    blueprint.screening_units_launched -= 1
>>>>>>> 4937db11
                    unit.expire()
            task_runner.task_run.clear_reservation(unit)

    def _assign_unit_to_agent(
        self, packet: Packet, channel_info: ChannelInfo, units: List["Unit"]
    ):
        """Handle creating an agent for the specific worker to register an agent"""

        crowd_data = packet.data["provider_data"]
        task_run = channel_info.job.task_runner.task_run
        crowd_provider = channel_info.job.provider
        worker_id = crowd_data["worker_id"]
        worker = Worker.get(self.db, worker_id)

        logger.debug(
            f"Worker {worker_id} is being assigned one of " f"{len(units)} units."
        )

        reserved_unit = None
        while len(units) > 0 and reserved_unit is None:
            unit = units.pop(0)
            reserved_unit = task_run.reserve_unit(unit)
        if reserved_unit is None:
            self.message_queue.append(
                Packet(
                    packet_type=PACKET_TYPE_PROVIDER_DETAILS,
                    sender_id=SYSTEM_CHANNEL_ID,
                    receiver_id=channel_info.channel_id,
                    data={"request_id": packet.data["request_id"], "agent_id": None},
                )
            )
        else:
            agent = crowd_provider.AgentClass.new_from_provider_data(
                self.db, worker, unit, crowd_data
            )
            logger.debug(f"Created agent {agent}, {agent.db_id}.")
            self.message_queue.append(
                Packet(
                    packet_type=PACKET_TYPE_PROVIDER_DETAILS,
                    sender_id=SYSTEM_CHANNEL_ID,
                    receiver_id=channel_info.channel_id,
                    data={
                        "request_id": packet.data["request_id"],
                        "agent_id": agent.get_agent_id(),
                    },
                )
            )
            agent_info = AgentInfo(agent=agent, used_channel_id=channel_info.channel_id)
            self.agents[agent.get_agent_id()] = agent_info
            self.agents_by_registration_id[
                crowd_data["agent_registration_id"]
            ] = agent_info

            # Launch individual tasks
            if unit.unit_index < 0 or not channel_info.job.task_runner.is_concurrent:
                unit_thread = threading.Thread(
                    target=self._launch_and_run_unit,
                    args=(unit, agent_info, channel_info.job.task_runner),
                    name=f"Unit-thread-{unit.db_id}",
                )
                agent_info.assignment_thread = unit_thread
                unit_thread.start()
            else:
                # See if the concurrent unit is ready to launch
                assignment = unit.get_assignment()
                agents = assignment.get_agents()
                if None in agents:
                    agent.update_status(AgentState.STATUS_WAITING)
                    return  # need to wait for all agents to be here to launch

                # Launch the backend for this assignment
                agent_infos = [self.agents[a.db_id] for a in agents if a is not None]

                assign_thread = threading.Thread(
                    target=self._launch_and_run_assignment,
                    args=(assignment, agent_infos, channel_info.job.task_runner),
                    name=f"Assignment-thread-{assignment.db_id}",
                )

                for agent_info in agent_infos:
                    agent_info.agent.update_status(AgentState.STATUS_IN_TASK)
                    agent_info.assignment_thread = assign_thread

                assign_thread.start()

    def _register_agent_from_onboarding(self, onboarding_agent: "OnboardingAgent"):
        """
        Convert the onboarding agent to a full agent
        """
        logger.info(f"Registering onboarding agent {onboarding_agent}")
        onboarding_id = onboarding_agent.get_agent_id()
        onboarding_agent_info = self.agents.get(onboarding_id)

        if onboarding_agent_info is None:
            logger.warning(
                f"Could not find info for onboarding agent {onboarding_id}, "
                "but they submitted onboarding"
            )
            return

        current_status = onboarding_agent.get_status()
        channel_id = onboarding_agent_info.used_channel_id
        channel_info = self.channels[channel_id]
        task_runner = channel_info.job.task_runner
        task_run = task_runner.task_run
        blueprint = task_run.get_blueprint(args=task_runner.args)
        worker = onboarding_agent.get_worker()

        assert (
            isinstance(blueprint, OnboardingRequired) and blueprint.use_onboarding
        ), "Should only be registering from onboarding if onboarding is required and set"
        worker_passed = blueprint.validate_onboarding(worker, onboarding_agent)
        assert blueprint.onboarding_qualification_name is not None
        worker.grant_qualification(
            blueprint.onboarding_qualification_name, int(worker_passed)
        )
        if not worker_passed:
            worker.grant_qualification(
                blueprint.onboarding_failed_name, int(worker_passed)
            )
            onboarding_agent.update_status(AgentState.STATUS_REJECTED)
            logger.info(f"Onboarding agent {onboarding_id} failed onboarding")
        else:
            onboarding_agent.update_status(AgentState.STATUS_APPROVED)
            logger.info(
                f"Onboarding agent {onboarding_id} registered out from onboarding"
            )

        # get the list of tentatively valid units
        units = task_run.get_valid_units_for_worker(worker)
        usable_units = channel_info.job.task_runner.filter_units_for_worker(
            units, worker
        )

        if not worker_passed:
            # TODO(WISH) it may be worth investigating launching a dummy task for these
            # instances where a worker has failed onboarding, but the onboarding
            # task still allowed submission of the failed data (no front-end validation)
            # units = [self.dummy_launcher.launch_dummy()]
            # self._assign_unit_to_agent(packet, channel_info, units)
            usable_units = []

        packet = self.onboarding_packets[onboarding_agent.get_agent_id()]
        self._try_send_agent_messages(onboarding_agent_info)
        self._send_status_update(onboarding_agent_info)
        self._assign_unit_to_agent(packet, channel_info, usable_units)

    def _register_agent(self, packet: Packet, channel_info: ChannelInfo):
        """Process an agent registration packet to register an agent"""
        # First see if this is a reconnection
        crowd_data = packet.data["provider_data"]
        agent_registration_id = crowd_data["agent_registration_id"]
        logger.debug(f"Incoming request to register agent {agent_registration_id}.")
        if agent_registration_id in self.agents_by_registration_id:
            agent = self.agents_by_registration_id[agent_registration_id].agent
            # Update the source channel, in case it has changed
            self.agents[agent.get_agent_id()].used_channel_id = channel_info.channel_id
            self.message_queue.append(
                Packet(
                    packet_type=PACKET_TYPE_PROVIDER_DETAILS,
                    sender_id=SYSTEM_CHANNEL_ID,
                    receiver_id=channel_info.channel_id,
                    data={
                        "request_id": packet.data["request_id"],
                        "agent_id": agent.get_agent_id(),
                    },
                )
            )
            logger.debug(
                f"Found existing agent_registration_id {agent_registration_id}, "
                f"reconnecting to {agent}."
            )
            return

        # Process a new agent
        task_runner = channel_info.job.task_runner
        task_run = task_runner.task_run
        worker_id = crowd_data["worker_id"]
        worker = Worker.get(self.db, worker_id)

        # get the list of tentatively valid units
        units = task_run.get_valid_units_for_worker(worker)
        if len(units) == 0:
            self.message_queue.append(
                Packet(
                    packet_type=PACKET_TYPE_PROVIDER_DETAILS,
                    sender_id=SYSTEM_CHANNEL_ID,
                    receiver_id=channel_info.channel_id,
                    data={"request_id": packet.data["request_id"], "agent_id": None},
                )
            )
            logger.debug(
                f"agent_registration_id {agent_registration_id}, had no valid units."
            )
            return

        # If there's onboarding, see if this worker has already been disqualified
        worker_id = crowd_data["worker_id"]
        worker = Worker.get(self.db, worker_id)
        blueprint = task_run.get_blueprint(args=task_runner.args)
        if isinstance(blueprint, OnboardingRequired) and blueprint.use_onboarding:
            if worker.is_disqualified(blueprint.onboarding_qualification_name):
                self.message_queue.append(
                    Packet(
                        packet_type=PACKET_TYPE_PROVIDER_DETAILS,
                        sender_id=SYSTEM_CHANNEL_ID,
                        receiver_id=channel_info.channel_id,
                        data={
                            "request_id": packet.data["request_id"],
                            "agent_id": None,
                        },
                    )
                )
                logger.debug(
                    f"Worker {worker_id} is already disqualified by onboarding "
                    f"qual {blueprint.onboarding_qualification_name}."
                )
                return
            elif not worker.is_qualified(blueprint.onboarding_qualification_name):
                # Send a packet with onboarding information
                onboard_data = blueprint.get_onboarding_data(worker.db_id)
                onboard_agent = OnboardingAgent.new(self.db, worker, task_run)
                onboard_agent.state.set_init_state(onboard_data)
                agent_info = AgentInfo(
                    agent=onboard_agent, used_channel_id=channel_info.channel_id
                )
                onboard_id = onboard_agent.get_agent_id()
                # register onboarding agent
                self.agents[onboard_id] = agent_info
                self.onboarding_packets[onboard_id] = packet
                self.message_queue.append(
                    Packet(
                        packet_type=PACKET_TYPE_PROVIDER_DETAILS,
                        sender_id=SYSTEM_CHANNEL_ID,
                        receiver_id=channel_info.channel_id,
                        data={
                            "request_id": packet.data["request_id"],
                            "agent_id": onboard_id,
                            "onboard_data": onboard_data,
                        },
                    )
                )

                logger.debug(
                    f"{worker} is starting onboarding thread with "
                    f"onboarding {onboard_agent}."
                )

                # Create an onboarding thread
                onboard_thread = threading.Thread(
                    target=self._launch_and_run_onboarding,
                    args=(agent_info, channel_info.job.task_runner),
                    name=f"Onboard-thread-{onboard_id}",
                )

                onboard_agent.update_status(AgentState.STATUS_ONBOARDING)
                agent_info.assignment_thread = onboard_thread
                onboard_thread.start()
                return
        if isinstance(blueprint, ScreenTaskRequired) and blueprint.use_screening_task:
            if (
                blueprint.worker_needs_screening(worker)
                and blueprint.should_generate_unit()
            ):
                screening_data = blueprint.get_screening_unit_data()
                if screening_data is not None:
                    launcher = channel_info.job.task_launcher
                    assert (
                        launcher is not None
                    ), "Job must have launcher to use screening tasks"
                    units = [launcher.launch_screening_unit(screening_data)]
                else:
                    self.message_queue.append(
                        Packet(
                            packet_type=PACKET_TYPE_PROVIDER_DETAILS,
                            sender_id=SYSTEM_CHANNEL_ID,
                            receiver_id=channel_info.channel_id,
                            data={
                                "request_id": packet.data["request_id"],
                                "agent_id": None,
                            },
                        )
                    )
                    logger.debug(
                        f"No screening units left for {agent_registration_id}."
                    )
                    return
        if isinstance(blueprint, UseGoldUnit) and blueprint.use_golds:
            if blueprint.should_produce_gold_for_worker(worker):
                gold_data = blueprint.get_gold_unit_data_for_worker(worker)
                if gold_data is not None:
                    launcher = channel_info.job.task_launcher
                    units = [launcher.launch_gold_unit(gold_data)]
                else:
                    self.message_queue.append(
                        Packet(
                            packet_type=PACKET_TYPE_PROVIDER_DETAILS,
                            sender_id=SYSTEM_CHANNEL_ID,
                            receiver_id=channel_info.channel_id,
                            data={
                                "request_id": packet.data["request_id"],
                                "agent_id": None,
                            },
                        )
                    )
                    logger.debug(f"No gold units left for {agent_registration_id}...")
                    return

        # Not onboarding, so just register directly
        self._assign_unit_to_agent(packet, channel_info, units)

    def _get_init_data(self, packet, channel_info: ChannelInfo):
        """Get the initialization data for the assigned agent's task"""
        task_runner = channel_info.job.task_runner
        agent_id = packet.data["provider_data"]["agent_id"]
        agent_info = self.agents[agent_id]
        assert isinstance(
            agent_info.agent, Agent
        ), f"Can only get init unit data for Agents, not OnboardingAgents, got {agent_info}"
        unit_data = task_runner.get_init_data_for_agent(agent_info.agent)

        agent_data_packet = Packet(
            packet_type=PACKET_TYPE_INIT_DATA,
            sender_id=SYSTEM_CHANNEL_ID,
            receiver_id=channel_info.channel_id,
            data={"request_id": packet.data["request_id"], "init_data": unit_data},
        )

        self.message_queue.append(agent_data_packet)

        if isinstance(unit_data, dict) and unit_data.get("raw_messages") is not None:
            # TODO bring these into constants somehow
            for message in unit_data["raw_messages"]:
                packet = Packet.from_dict(message)
                packet.receiver_id = agent_id
                agent_info.agent.pending_observations.append(packet)

    @staticmethod
    def _log_frontend_error(packet):
        error = packet.data["final_data"]
        logger.info(f"[FRONT_END_ERROR]: {error}")

    def _on_message(self, packet: Packet, channel_info: ChannelInfo):
        """Handle incoming messages from the channel"""
        # TODO(#102) this method currently assumes that the packet's sender_id will
        # always be a valid agent in our list of agent_infos. At the moment this
        # is a valid assumption, but will not be on recovery from catastrophic failure.
        if packet.type == PACKET_TYPE_AGENT_ACTION:
            self._on_act(packet, channel_info)
        elif packet.type == PACKET_TYPE_NEW_AGENT:
            self._register_agent(packet, channel_info)
        elif packet.type == PACKET_TYPE_SUBMIT_ONBOARDING:
            self._on_submit_onboarding(packet, channel_info)
        elif packet.type == PACKET_TYPE_NEW_WORKER:
            self._register_worker(packet, channel_info)
        elif packet.type == PACKET_TYPE_GET_INIT_DATA:
            self._get_init_data(packet, channel_info)
        elif packet.type == PACKET_TYPE_RETURN_AGENT_STATUS:
            # Record this status response
            self._handle_updated_agent_status(packet.data)
        elif packet.type == PACKET_TYPE_ERROR_LOG:
            self._log_frontend_error(packet)
        else:
            # PACKET_TYPE_REQUEST_AGENT_STATUS, PACKET_TYPE_ALIVE,
            # PACKET_TYPE_INIT_DATA
            raise Exception(f"Unexpected packet type {packet.type}")

    # TODO(#103) maybe batching these is better?
    def _try_send_agent_messages(self, agent_info: AgentInfo):
        """Handle sending any possible messages for a specific agent"""
        channel_info = self.channels[agent_info.used_channel_id]
        agent = agent_info.agent
        while len(agent.pending_observations) > 0:
            curr_obs = agent.pending_observations.pop(0)
            did_send = channel_info.channel.send(curr_obs)
            if not did_send:
                logger.error(f"Failed to send packet {curr_obs} to {channel_info}")
                agent.pending_observations.insert(0, curr_obs)
                return  # something up with the channel, try later

    def _send_message_queue(self) -> None:
        """Send all of the messages in the system queue"""
        while len(self.message_queue) > 0:
            curr_obs = self.message_queue.pop(0)
            channel = self.channels[curr_obs.receiver_id].channel
            did_send = channel.send(curr_obs)
            if not did_send:
                logger.error(
                    f"Failed to send packet {curr_obs} to server {curr_obs.receiver_id}"
                )
                self.message_queue.insert(0, curr_obs)
                return  # something up with the channel, try later

    def _send_status_update(self, agent_info: AgentInfo) -> None:
        """
        Handle telling the frontend agent about a change in their
        active status. (Pushing a change in AgentState)
        """
        status = agent_info.agent.db_status
        if isinstance(agent_info.agent, OnboardingAgent):
            if status in [AgentState.STATUS_APPROVED, AgentState.STATUS_REJECTED]:
                # We don't expose the updated status directly to the frontend here
                # Can be simplified if we improve how bootstrap-chat handles
                # the transition of onboarding states
                status = AgentState.STATUS_WAITING
        send_packet = Packet(
            packet_type=PACKET_TYPE_UPDATE_AGENT_STATUS,
            sender_id=SYSTEM_CHANNEL_ID,
            receiver_id=agent_info.agent.get_agent_id(),
            data={
                "status": status,
                "state": {
                    "done_text": STATUS_TO_TEXT_MAP.get(status),
                    "task_done": status == AgentState.STATUS_PARTNER_DISCONNECT,
                },
            },
        )
        channel_info = self.channels[agent_info.used_channel_id]
        channel_info.channel.send(send_packet)

    def _mark_agent_done(self, agent_info: AgentInfo) -> None:
        """
        Handle marking an agent as done, and telling the frontend agent
        that they have successfully completed their task.

        If the agent is in a final non-successful status, or already
        told of partner disconnect, skip
        """
        if agent_info.agent.db_status in AgentState.complete() + [
            AgentState.STATUS_PARTNER_DISCONNECT
        ]:
            return
        send_packet = Packet(
            packet_type=PACKET_TYPE_UPDATE_AGENT_STATUS,
            sender_id=SYSTEM_CHANNEL_ID,
            receiver_id=agent_info.agent.get_agent_id(),
            data={
                "status": "completed",
                "state": {
                    "done_text": "You have completed this task. Please submit.",
                    "task_done": True,
                },
            },
        )
        channel_info = self.channels[agent_info.used_channel_id]
        channel_info.channel.send(send_packet)

    def _handle_updated_agent_status(self, status_map: Dict[str, str]):
        """
        Handle updating the local statuses for agents based on
        the previously reported agent statuses.

        Takes as input a mapping from agent_id to server-side status
        """
        for agent_id, status in status_map.items():
            if status not in AgentState.valid():
                logger.warning(f"Invalid status for agent {agent_id}: {status}")
                continue
            if agent_id not in self.agents:
                # no longer tracking agent
                continue
            agent = self.agents[agent_id].agent
            db_status = agent.get_status()
            if agent.has_updated_status.is_set():
                continue  # Incoming info may be stale if we have new info to send
            if status != db_status:
                if status == AgentState.STATUS_COMPLETED:
                    # Frontend agent completed but hasn't confirmed yet
                    continue
                if status != AgentState.STATUS_DISCONNECT:
                    # Stale or reconnect, send a status update
                    self._send_status_update(self.agents[agent_id])
                    continue  # Only DISCONNECT can be marked remotely, rest are mismatch (except STATUS_COMPLETED)
                agent.update_status(status)
        pass

    def _request_action(self, agent_info: AgentInfo) -> None:
        """
        Request an act from the agent targetted here. If the
        agent is found by the server, this request will be
        forwarded.
        """
        send_packet = Packet(
            packet_type=PACKET_TYPE_REQUEST_ACTION,
            sender_id=SYSTEM_CHANNEL_ID,
            receiver_id=agent_info.agent.get_agent_id(),
            data={},
        )
        channel_info = self.channels[agent_info.used_channel_id]
        channel_info.channel.send(send_packet)

    def _request_status_update(self) -> None:
        """
        Check last round of statuses, then request
        an update from the server on all agent's current status
        """
        if time.time() - self.last_status_check < STATUS_CHECK_TIME:
            return

        self.last_status_check = time.time()

        for channel_id, channel_info in self.channels.items():
            send_packet = Packet(
                packet_type=PACKET_TYPE_REQUEST_AGENT_STATUS,
                sender_id=SYSTEM_CHANNEL_ID,
                receiver_id=channel_id,
                data={},
            )
            channel_info.channel.send(send_packet)

    def _channel_handling_thread(self) -> None:
        """Thread for handling outgoing messages through the channels"""
        while len(self.channels) > 0:
            current_agents = list(self.agents.values())
            for agent_info in current_agents:
                # Send requests for action
                if agent_info.agent.wants_action.is_set():
                    self._request_action(agent_info)
                    agent_info.agent.wants_action.clear()
                # Pass updated statuses
                if agent_info.agent.has_updated_status.is_set():
                    self._send_status_update(agent_info)
                    agent_info.agent.has_updated_status.clear()
                # clear the message queue for this agent
                self._try_send_agent_messages(agent_info)
            # Send all messages from the system
            self._send_message_queue()
            self._request_status_update()
            # TODO(#103) is there a way we can trigger this when
            # agents observe instead?
            time.sleep(0.1)

    def launch_sending_thread(self) -> None:
        """Launch the sending thread for this supervisor"""
        self.sending_thread = threading.Thread(
            target=self._channel_handling_thread, name=f"channel-sending-thread"
        )
        self.sending_thread.start()<|MERGE_RESOLUTION|>--- conflicted
+++ resolved
@@ -417,19 +417,12 @@
         finally:
             if unit.unit_index in [SCREENING_UNIT_INDEX, GOLD_UNIT_INDEX]:
                 if agent.get_status() != AgentState.STATUS_COMPLETED:
-<<<<<<< HEAD
                     if unit.unit_index == SCREENING_UNIT_INDEX:
                         blueprint = task_runner.task_run.get_blueprint(
                             args=task_runner.args
                         )
+                        assert isinstance(blueprint, ScreenTaskRequired)
                         blueprint.screening_units_launched -= 1
-=======
-                    blueprint = task_runner.task_run.get_blueprint(
-                        args=task_runner.args
-                    )
-                    assert isinstance(blueprint, ScreenTaskRequired)
-                    blueprint.screening_units_launched -= 1
->>>>>>> 4937db11
                     unit.expire()
             task_runner.task_run.clear_reservation(unit)
 
