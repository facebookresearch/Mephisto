#!/usr/bin/env python3

# Copyright (c) Facebook, Inc. and its affiliates.
# This source code is licensed under the MIT license found in the
# LICENSE file in the root directory of this source tree.


from mimetypes import init
from uuid import uuid4
import weakref
import time
import asyncio
from queue import Queue
from detoxify import Detoxify
from prometheus_client import Histogram  # type: ignore

from mephisto.data_model.packet import (
    Packet,
    PACKET_TYPE_ALIVE,
    PACKET_TYPE_SUBMIT_ONBOARDING,
    PACKET_TYPE_SUBMIT_UNIT,
    PACKET_TYPE_CLIENT_BOUND_LIVE_UPDATE,
    PACKET_TYPE_MEPHISTO_BOUND_LIVE_UPDATE,
    PACKET_TYPE_REGISTER_AGENT,
    PACKET_TYPE_AGENT_DETAILS,
    PACKET_TYPE_UPDATE_STATUS,
    PACKET_TYPE_REQUEST_STATUSES,
    PACKET_TYPE_RETURN_STATUSES,
    PACKET_TYPE_ERROR,
    PACKET_TYPE_SUBMIT_METADATA,
)
from mephisto.abstractions.blueprint import AgentState
from mephisto.data_model.agent import Agent, OnboardingAgent
from mephisto.operations.datatypes import LiveTaskRun
from mephisto.abstractions._subcomponents.channel import Channel, STATUS_CHECK_TIME
from typing import Dict, Tuple, Union, Optional, List, Any, TYPE_CHECKING

if TYPE_CHECKING:
    from mephisto.abstractions.database import MephistoDB

from mephisto.utils.logger_core import get_logger, format_loud

logger = get_logger(name=__name__)

SYSTEM_CHANNEL_ID = "mephisto"
START_DEATH_TIME = 10

# Initialize monitoring metrics
PACKET_PROCESSING_LATENCY = Histogram(
    "client_io_handler_latency_seconds",
    "Time spent processing a packet on the IO handler",
    ["packet_type"],
)
E2E_PACKET_LATENCY = Histogram(
    "e2e_packet_latency",
    "Time spent processing packets across request lifecycle",
    ["packet_type", "stage"],
)
for packet_type in [
    PACKET_TYPE_SUBMIT_ONBOARDING,
    PACKET_TYPE_SUBMIT_UNIT,
    PACKET_TYPE_MEPHISTO_BOUND_LIVE_UPDATE,
    PACKET_TYPE_REGISTER_AGENT,
    PACKET_TYPE_RETURN_STATUSES,
    PACKET_TYPE_ERROR,
]:
    PACKET_PROCESSING_LATENCY.labels(packet_type=packet_type)
    for stage in [
        "client_to_router",
        "router_processing",
        "router_to_server",
        "server_processing",
        "e2e_time",
    ]:
        E2E_PACKET_LATENCY.labels(packet_type=packet_type, stage=stage)


class ClientIOHandler:
    """
    This class is responsible for managing all of the incoming and outgoing messages
    between the Mephisto backend, the router, and clients. It is tightly coupled with
    the Architect abstraction, and uses components of that API to send and receive
    messages, but operates on the level of message parsing and distribution logic.
    """

    def __init__(self, db: "MephistoDB"):
        self.db = db
        # Tracked IO state
        self.channels: Dict[str, Channel] = {}
        # Map from onboarding id to agent request packet
        self.onboarding_packets: Dict[str, Tuple[Dict[str, Any], str]] = {}
        # Dict from registration id to agent id
        self.agents_by_registration_id: Dict[str, str] = {}
        # Agent status handling
        self._status_task: Optional[asyncio.Task] = None
        # Message handling
        self.message_queue: "Queue[Packet]" = Queue()
        self.agent_id_to_channel_id: Dict[str, str] = {}
        # Map from a request id to the channel that issued it
        self.request_id_to_channel_id: Dict[str, str] = {}
        self.request_id_to_packet: Dict[str, Packet] = {}  # For metrics purposes

        self.is_shutdown = False

        # Deferred initializiation
        self._live_run: Optional["LiveTaskRun"] = None

    def log_metrics_for_packet(self, packet: "Packet") -> None:
        """
        Log the full metrics for the provided packet, using now as the expected response time
        """
        client_timestamp = packet.client_timestamp
        router_incoming_timestamp = packet.router_incoming_timestamp
        router_outgoing_timestamp = packet.router_outgoing_timestamp
        server_timestamp = packet.server_timestamp
        response_timestamp = time.time()
        if router_outgoing_timestamp is None:
            router_outgoing_timestamp = server_timestamp
        if router_incoming_timestamp is None:
            router_incoming_timestamp = router_outgoing_timestamp
        if client_timestamp is None:
            client_timestamp = router_incoming_timestamp
        client_to_router = max(0, router_incoming_timestamp - client_timestamp)
        router_processing = max(
            0, router_outgoing_timestamp - router_incoming_timestamp
        )
        router_to_server = max(0, server_timestamp - router_outgoing_timestamp)
        server_processing = max(0, response_timestamp - server_timestamp)
        e2e_time = max(0, response_timestamp - client_timestamp)
        E2E_PACKET_LATENCY.labels(
            packet_type=packet.type, stage="client_to_router"
        ).observe(client_to_router)
        E2E_PACKET_LATENCY.labels(
            packet_type=packet.type, stage="router_processing"
        ).observe(router_processing)
        E2E_PACKET_LATENCY.labels(
            packet_type=packet.type, stage="router_to_server"
        ).observe(router_to_server)
        E2E_PACKET_LATENCY.labels(
            packet_type=packet.type, stage="server_processing"
        ).observe(server_processing)
        E2E_PACKET_LATENCY.labels(packet_type=packet.type, stage="e2e_time").observe(
            e2e_time
        )

    def register_run(self, live_run: "LiveTaskRun") -> None:
        """Register a live run for this io handler"""
        assert (
            self._live_run is None
        ), "Cannot associate more than one live run to an io handler at a time"
        self._live_run = live_run

    def get_live_run(self) -> "LiveTaskRun":
        """Get the associated live run for this handler, asserting it's set"""
        live_run = self._live_run
        assert live_run is not None, "Live run must be registered to use this"
        return live_run

    def _on_channel_open(self, channel_id: str) -> None:
        """Handler for what to do when a socket opens, we send an alive"""
        self._send_alive(channel_id)

    def _on_catastrophic_disconnect(self, channel_id: str) -> None:
        """On a catastrophic (unable to reconnect) disconnect event, cleanup this task"""
        logger.error(f"Channel {channel_id} called on_catastrophic_disconnect")

        live_run = self.get_live_run()
        live_run.force_shutdown = True

    async def __on_channel_message_internal(
        self, channel_id: str, packet: Packet
    ) -> None:
        """Incoming message handler defers to the internal handler"""
        try:
            self._on_message(packet, channel_id)
        except Exception as e:
            logger.exception(
                f"Channel {channel_id} encountered error on packet {packet}",
                exc_info=True,
            )
            raise

    def _on_channel_message(self, channel_id: str, packet: Packet) -> None:
        """Channel handler wrapper that passes handling to the local loop"""
        self.get_live_run().loop_wrap.execute_coro(
            self.__on_channel_message_internal(channel_id, packet)
        )

    def _register_channel(self, channel: Channel) -> str:
        """Register this channel"""
        channel_id = channel.channel_id

        self.channels[channel_id] = channel

        channel.open()
        self._send_alive(channel_id)
        start_time = time.time()
        while not channel.is_alive():
            if time.time() - start_time > START_DEATH_TIME:
                # TODO(OWN) Ask channel why it might have failed to connect?
                self.channels[channel_id].close()
                raise ConnectionRefusedError(  # noqa F821 we only support py3
                    "Was not able to establish a connection with the server, "
                    "please try to run again. If that fails,"
                    "please launch with mephisto.log_level=debug and watch for "
                    "clear errors. If this doesn't help, feel free to open an issue "
                    "with your debug logs on the Mephisto github."
                )
            try:
                self._send_alive(channel_id)
            except Exception:
                pass
            time.sleep(0.3)
        return channel_id

    def launch_channels(self) -> None:
        """Launch and register all of the channels for this live run to this IO handler"""
        live_run = self.get_live_run()

        channels = live_run.architect.get_channels(
            self._on_channel_open,
            self._on_catastrophic_disconnect,
            self._on_channel_message,
        )
        for channel in channels:
            self._register_channel(channel)

        async def launch_status_task():
            self._status_task = asyncio.create_task(self._ping_statuses_while_alive())

        live_run.loop_wrap.execute_coro(launch_status_task())

    def associate_agent_with_registration(
        self, agent_id: str, request_id: str, registration_id: str
    ) -> None:
        """
        Given an agent id and request id, registers the agent id to the channel
        that the request was made from
        """
        channel_id = self.request_id_to_channel_id[request_id]
        self.agent_id_to_channel_id[agent_id] = channel_id
        self.agents_by_registration_id[registration_id] = agent_id

    def _send_alive(self, channel_id: str) -> bool:
        logger.info("Sending alive")
        return self.channels[channel_id].enqueue_send(
            Packet(
                packet_type=PACKET_TYPE_ALIVE,
                subject_id=SYSTEM_CHANNEL_ID,
            )
        )

    def _log_frontend_error(self, packet: Packet):
        """Log to the local logger an error that occurred on the frontend"""
        error = packet.data
        if "error_type" in error and error["error_type"] == "version-mismatch":
            logger.warning(f"{format_loud('[Version Mismatch!!]')}: {error['text']}")
        else:
            logger.warning(f"[FRONT_END_ERROR]: {error}")

    def _on_live_update(self, packet: Packet, _channel_id: str):
        """Handle an action as sent from an agent, enqueuing to the agent"""
        live_run = self.get_live_run()
        agent = live_run.worker_pool.get_agent_for_id(packet.subject_id)
        assert agent is not None, f"Could not find given agent: {packet.subject_id}"

        agent.pending_actions.put(packet.data)
        agent.has_live_update.set()

    def _on_submit_unit(self, packet: Packet, _channel_id: str):
        """Handle an action as sent from an agent, enqueuing to the agent"""
        live_run = self.get_live_run()
        agent = live_run.worker_pool.get_agent_for_id(packet.subject_id)
        assert agent is not None, "Could not find given agent!"

        # Special handler for file downloads while we have architect access
        # NOTE: this is a leaky abstraction at the moment - only architects
        # know how to save files but "file saving" methods are defined by
        # AgentStates, which don't have architect access.
        if isinstance(packet.data, dict):
            data_files = packet.data.get("files")
            if data_files is not None:
                save_dir = agent.get_data_dir()
                architect = live_run.architect
                for f_obj in data_files:
                    # TODO(#649) this is incredibly blocking!
                    architect.download_file(f_obj["filename"], save_dir)

        agent.handle_submit(packet.data)

    def _on_submit_metadata(self, packet: Packet):
        if "tips" in packet.data:
            """Handles the submission of a tip"""
            live_run = self.get_live_run()
            agent = live_run.worker_pool.get_agent_for_id(packet.subject_id)
            assert agent is not None, "Could not find given agent!"
            init_agent_data = agent.state.get_init_state(get_all_state=True).copy()
            assert init_agent_data is not None, "Could not find agent data"
            # Updates tips
            new_tip_header = packet.data["tips"]["header"]
            new_tip_text = packet.data["tips"]["text"]
            init_agent_data["metadata"]["tips"].append(
                {
                    "id": str(uuid4()),
                    "header": new_tip_header,
                    "text": new_tip_text,
                    "accepted": False,
                }
            )
            agent.state.update_metadata({"tips": init_agent_data["metadata"]["tips"]})
        if "feedback" in packet.data:
            live_run = self.get_live_run()
            agent = live_run.worker_pool.get_agent_for_id(packet.subject_id)
            assert agent is not None, "Could not find given agent!"
            init_agent_data = agent.state.get_init_state(get_all_state=True).copy()
            assert init_agent_data is not None, "Could not find agent data"
<<<<<<< HEAD
            new_feedback_text = packet.data["feedback"]["text"]
            new_feedback_toxicity = Detoxify("original").predict(new_feedback_text)[
                "toxicity"
            ]
            init_agent_data["metadata"]["feedback"].append(
                {
                    "id": str(uuid4()),
                    "text": new_feedback_text,
                    "reviewed": False,
                    "toxicity": str(new_feedback_toxicity),
                }
            )
            print(init_agent_data)
=======
            print(packet.data)
            questions_and_answers = packet.data["feedback"]["data"]
            for question_obj in questions_and_answers:
                new_feedback_text = question_obj["text"]
                new_feedback_toxicity = Detoxify("original").predict(new_feedback_text)[
                    "toxicity"
                ]
                init_agent_data["metadata"]["feedback"].append(
                    {
                        "id": str(uuid4()),
                        "question": question_obj["question"],
                        "text": new_feedback_text,
                        "reviewed": False,
                        "toxicity": str(new_feedback_toxicity),
                    }
                )

>>>>>>> 7e0e052c
            # Sets agent tips to updated version
            agent.state.update_metadata(
                {"feedback": init_agent_data["metadata"]["feedback"]}
            )

    def _on_submit_onboarding(self, packet: Packet, channel_id: str) -> None:
        """Handle the submission of onboarding data"""
        assert (
            "onboarding_data" in packet.data
        ), f"Onboarding packet {packet} submitted without data"
        live_run = self.get_live_run()
        onboarding_id = packet.subject_id
        if onboarding_id not in live_run.worker_pool.onboarding_agents:
            logger.warning(
                f"Onboarding agent {onboarding_id} already submitted or disconnected, "
                f"but is calling _on_submit_onboarding again"
            )
            # On resubmit, ensure that the client has the same status
            agent = live_run.worker_pool.final_onboardings.get(onboarding_id)
            if agent is not None:
                live_run.loop_wrap.execute_coro(
                    live_run.worker_pool.push_status_update(agent)
                )
            return
        agent = live_run.worker_pool.get_agent_for_id(onboarding_id)
        assert agent is not None, f"Could not find given agent by id {onboarding_id}"
        request_id = packet.data["request_id"]
        self.request_id_to_channel_id[request_id] = channel_id
        self.request_id_to_packet[request_id] = packet
        agent.update_status(AgentState.STATUS_WAITING)

        logger.debug(f"{agent} has submitted onboarding: {packet}")
        # Update the request id for the original packet (which has the required
        # registration data) to be the new submission packet (so that we answer
        # back properly under the new request)
        live_run.worker_pool.onboarding_infos[onboarding_id].request_id = request_id

        agent.handle_submit(packet.data["onboarding_data"])

    def _register_agent(self, packet: Packet, channel_id: str) -> None:
        """Read and forward a worker registration packet"""
        live_run = self.get_live_run()
        request_id = packet.data["request_id"]

        self.request_id_to_channel_id[request_id] = channel_id
        self.request_id_to_packet[request_id] = packet
        crowd_data = packet.data["provider_data"]

        # Check for reconnecting agent
        agent_registration_id = crowd_data["agent_registration_id"]
        if agent_registration_id in self.agents_by_registration_id:
            agent_id = self.agents_by_registration_id[agent_registration_id]
            live_run.loop_wrap.execute_coro(
                live_run.worker_pool.reconnect_agent(agent_id, request_id)
            )
            self.agent_id_to_channel_id[agent_id] = channel_id
            logger.debug(
                f"Found existing agent_registration_id {agent_registration_id}, "
                f"reconnecting to {agent_id}."
            )
            return

        # Handle regular agent
        live_run.loop_wrap.execute_coro(
            live_run.worker_pool.register_worker(crowd_data, request_id)
        )

    def enqueue_agent_details(self, request_id: str, additional_data: Dict[str, Any]):
        """
        Synchronous method to enqueue a message sending the given agent details
        """
        base_data = {"request_id": request_id}
        for key, val in additional_data.items():
            base_data[key] = val
        self.message_queue.put(
            Packet(
                packet_type=PACKET_TYPE_AGENT_DETAILS,
                subject_id=self.request_id_to_channel_id[request_id],
                data=base_data,
            )
        )
        self.process_outgoing_queue(self.message_queue)
        self.log_metrics_for_packet(self.request_id_to_packet[request_id])
        del self.request_id_to_channel_id[request_id]
        del self.request_id_to_packet[request_id]

    def _on_message(self, packet: Packet, channel_id: str):
        """Handle incoming messages from the channel"""
        live_run = self.get_live_run()
        # TODO(#102) this method currently assumes that the packet's subject_id will
        # always be a valid agent in our list of agent_infos. This isn't always the case
        # when relaunching with the same URLs.
        with PACKET_PROCESSING_LATENCY.labels(packet_type=packet.type).time():
            if packet.type == PACKET_TYPE_SUBMIT_ONBOARDING:
                self._on_submit_onboarding(packet, channel_id)
            elif packet.type == PACKET_TYPE_SUBMIT_UNIT:
                self._on_submit_unit(packet, channel_id)
                self.log_metrics_for_packet(packet)
            elif packet.type == PACKET_TYPE_SUBMIT_METADATA:
                self._on_submit_metadata(packet)
            elif packet.type == PACKET_TYPE_MEPHISTO_BOUND_LIVE_UPDATE:
                self._on_live_update(packet, channel_id)
                self.log_metrics_for_packet(packet)
            elif packet.type == PACKET_TYPE_REGISTER_AGENT:
                self._register_agent(packet, channel_id)
            elif packet.type == PACKET_TYPE_RETURN_STATUSES:
                # Record this status response
                live_run.worker_pool.handle_updated_agent_status(packet.data)
                self.log_metrics_for_packet(packet)
            elif packet.type == PACKET_TYPE_ERROR:
                self._log_frontend_error(packet)
                self.log_metrics_for_packet(packet)
            else:
                # PACKET_TYPE_REQUEST_STATUSES, PACKET_TYPE_ALIVE,
                # PACKET_TYPE_CLIENT_BOUND_LIVE_UPDATE, PACKET_TYPE_AGENT_DETAILS
                raise Exception(f"Unexpected packet type {packet.type}")

    def _request_status_update(self) -> None:
        """
        Check last round of statuses, then request
        an update from the server on all agent's current status
        """
        for channel_id, channel in self.channels.items():
            send_packet = Packet(
                packet_type=PACKET_TYPE_REQUEST_STATUSES,
                subject_id=SYSTEM_CHANNEL_ID,
                data={},
            )
            channel.enqueue_send(send_packet)

    async def _ping_statuses_while_alive(self) -> None:
        while not self.is_shutdown and len(self.channels) > 0:
            self._request_status_update()
            await asyncio.sleep(STATUS_CHECK_TIME)

    def send_live_update(self, agent_id: str, data: Dict[str, Any]):
        """Send a live data packet to the given agent id"""
        data_packet = Packet(
            packet_type=PACKET_TYPE_CLIENT_BOUND_LIVE_UPDATE,
            subject_id=agent_id,
            data=data,
        )
        self._get_channel_for_agent(agent_id).enqueue_send(data_packet)

    def send_status_update(self, agent_id: str, status: str):
        """Update the status for the given agent"""
        status_packet = Packet(
            packet_type=PACKET_TYPE_UPDATE_STATUS,
            subject_id=agent_id,
            data={
                "status": status,
            },
        )
        self._get_channel_for_agent(agent_id).enqueue_send(status_packet)

    def process_outgoing_queue(self, message_queue: "Queue[Packet]") -> None:
        """Sends messages from the given list until it is empty"""
        while not message_queue.empty() > 0:
            curr_obs = message_queue.get()
            try:
                channel = self._get_channel_for_agent(curr_obs.subject_id)
            except Exception:
                channel = self.channels[curr_obs.subject_id]
            channel.enqueue_send(curr_obs)

    def shutdown(self) -> None:
        """Close any channels related to a LiveTaskRun, clean up any resources"""
        while not self.message_queue.empty():
            self.message_queue.get()
        run_channels = list(self.channels.keys())
        logger.debug(f"Closing channels {run_channels}")
        for channel_id in run_channels:
            self.channels[channel_id].close()
            del self.channels[channel_id]
        self.is_shutdown = True

        logger.debug(f"Cancelling status ping task")
        try:
            if self._status_task is not None and not self._status_task.cancelled():
                self._status_task.cancel()

                async def await_status_task():
                    await self._status_task
                    self._live_run = None

                self.get_live_run().loop_wrap.execute_coro(await_status_task())
        except asyncio.CancelledError:
            pass

    def _get_channel_for_agent(self, agent_id: str) -> Channel:
        """Return the sending channel for a given agent"""
        channel_id = self.agent_id_to_channel_id.get(agent_id, None)
        if channel_id is None:
            raise Exception(f"No channel found for the given agent id {agent_id}!")
        return self.channels[channel_id]<|MERGE_RESOLUTION|>--- conflicted
+++ resolved
@@ -314,21 +314,6 @@
             assert agent is not None, "Could not find given agent!"
             init_agent_data = agent.state.get_init_state(get_all_state=True).copy()
             assert init_agent_data is not None, "Could not find agent data"
-<<<<<<< HEAD
-            new_feedback_text = packet.data["feedback"]["text"]
-            new_feedback_toxicity = Detoxify("original").predict(new_feedback_text)[
-                "toxicity"
-            ]
-            init_agent_data["metadata"]["feedback"].append(
-                {
-                    "id": str(uuid4()),
-                    "text": new_feedback_text,
-                    "reviewed": False,
-                    "toxicity": str(new_feedback_toxicity),
-                }
-            )
-            print(init_agent_data)
-=======
             print(packet.data)
             questions_and_answers = packet.data["feedback"]["data"]
             for question_obj in questions_and_answers:
@@ -346,7 +331,6 @@
                     }
                 )
 
->>>>>>> 7e0e052c
             # Sets agent tips to updated version
             agent.state.update_metadata(
                 {"feedback": init_agent_data["metadata"]["feedback"]}
