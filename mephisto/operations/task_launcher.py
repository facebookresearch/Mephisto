--- conflicted
+++ resolved
@@ -231,15 +231,9 @@
             task_run.task_type,
             task_run.sandbox,
         )
-<<<<<<< HEAD
-        validator_unit = Unit.get(self.db, unit_id)
-        validator_unit.launch(self.launch_url)
-        return validator_unit
-=======
         screening_unit = Unit.get(self.db, unit_id)
         screening_unit.launch(self.launch_url)
         return screening_unit
->>>>>>> dfdfc759
 
     def get_assignments_are_all_created(self) -> bool:
         return self.assignment_thread_done
