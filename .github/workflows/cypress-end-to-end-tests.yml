name: cypress-end-to-end-tests
on:
  pull_request:
  push:
    branches: [main]

jobs:
  static-react-task:
    runs-on: ubuntu-latest
<<<<<<< HEAD

=======
>>>>>>> d34a2ef0
    steps:
      - name: 🔀 Checking out repo
        uses: actions/checkout@v2
      - name: 🐍 Installing python
        uses: actions/setup-python@v2

      - name: 🪨 Setup Node
        uses: actions/setup-node@v1
        with:
          node-version: 16

      - name: 🤖 Install Mephisto
        run: pip install -e .

      - name: 🖋 Create data directory
        run: |
          cd ~
          mkdir mephisto
          cd mephisto
          mkdir data

      - name: 📂 Set the data directory
        run: mephisto config core.main_data_directory ~/mephisto/data

      - name: 📦 Setting up mephisto-task package
        run: |
          cd packages/mephisto-task
          yarn install
          yarn build
          npm link

      - name: ⌛️ Running cypress tests
        uses: cypress-io/github-action@v3.1.0
        with:
          install: false
          browser: chrome
          project: ./examples/static_react_task/webapp
          config-file: ./cypress.config.js
          start: python examples/static_react_task/run_task.py mephisto.task.post_build_script=link_mephisto_task.sh
          wait-on: "http://localhost:3000/?worker_id=x&assignment_id=1"
          command-prefix: yarn dlx
          headless: true

  remote_procedure_template:
    runs-on: ubuntu-latest

    steps:
      - name: 🔀 Checking out repo
        uses: actions/checkout@v2
      - name: 🐍 Installing python
        uses: actions/setup-python@v2

      - name: 🪨 Setup Node
        uses: actions/setup-node@v1
        with:
          node-version: 16

      - name: 🤖 Install Mephisto
        run: pip install -e .

      - name: 🖋 Create data directory
        run: |
          cd ~
          mkdir mephisto
          cd mephisto
          mkdir data
      - name: 📂 Set the data directory
        run: mephisto config core.main_data_directory ~/mephisto/data

      - name: 📦 Setting up mephisto-task package
        run: |
          cd packages/mephisto-task
          yarn install
          yarn build
          npm link

      - name: ⌛️ Running cypress tests
        uses: cypress-io/github-action@v3.1.0
        with:
          install: false
          browser: chrome
          project: ./examples/remote_procedure/template/webapp
          config-file: ./cypress.config.js
          start: python examples/remote_procedure/template/run_task.py mephisto.task.post_build_script=link_mephisto_task.sh
          wait-on: "http://localhost:3000/?worker_id=x&assignment_id=1"
          command-prefix: yarn dlx
          headless: true

  remote_procedure_mnist:
    runs-on: ubuntu-latest

    steps:
      - name: 🔀 Checking out repo
        uses: actions/checkout@v2
      - name: 🐍 Installing python
        uses: actions/setup-python@v2

      - name: 🪨 Setup Node
        uses: actions/setup-node@v1
        with:
          node-version: 16

      - name: 🤖 Install Mephisto
        run: |
          pip install -e .
          pip install torch pillow numpy

      - name: 🖋 Create data directory
        run: |
          cd ~
          mkdir mephisto
          cd mephisto
          mkdir data

      - name: 📂 Set the data directory
        run: mephisto config core.main_data_directory ~/mephisto/data

      - name: 📦 Setting up mephisto-task package
        run: |
          cd packages/mephisto-task
          yarn install
          yarn build
          npm link

      - name: ⌛️ Running cypress tests
        uses: cypress-io/github-action@v3.1.0
        with:
          install: false
          browser: chrome
          project: ./examples/remote_procedure/mnist/webapp
          config-file: ./cypress.config.js
          start: python examples/remote_procedure/mnist/run_task.py mephisto.task.post_build_script=link_mephisto_task.sh
          wait-on: "http://localhost:3000/?worker_id=x&assignment_id=1"
          command-prefix: yarn dlx
          headless: true

  remote_procedure_toxicity_detection:
    runs-on: ubuntu-latest

    steps:
      - name: 🔀 Checking out repo
        uses: actions/checkout@v2

      - name: 🐍 Installing python
        uses: actions/setup-python@v2

      - name: 🪨 Setup Node
        uses: actions/setup-node@v1
        with:
          node-version: 16

      - name: 🤖 Install Mephisto
        run: |
          pip install -e .
          pip install detoxify

      - name: 🖋 Create data directory
        run: |
          cd ~
          mkdir mephisto
          cd mephisto
          mkdir data

      - name: 📂 Set the data directory
        run: mephisto config core.main_data_directory ~/mephisto/data

      - name: 📦 Setting up mephisto-task package
        run: |
          cd packages/mephisto-task
          yarn install
          yarn build
          npm link

      - name: ⌛️ Running cypress tests
        uses: cypress-io/github-action@v3.1.0
        with:
          install: false
          browser: chrome
          project: ./examples/remote_procedure/toxicity_detection/webapp
          config-file: ./cypress.config.js
          start: python examples/remote_procedure/toxicity_detection/run_task.py mephisto.task.post_build_script=link_mephisto_task.sh
          wait-on: "http://localhost:3000/?worker_id=x&assignment_id=1"
          command-prefix: yarn dlx
          headless: true<|MERGE_RESOLUTION|>--- conflicted
+++ resolved
@@ -7,13 +7,10 @@
 jobs:
   static-react-task:
     runs-on: ubuntu-latest
-<<<<<<< HEAD
-
-=======
->>>>>>> d34a2ef0
     steps:
       - name: 🔀 Checking out repo
         uses: actions/checkout@v2
+
       - name: 🐍 Installing python
         uses: actions/setup-python@v2
 
@@ -60,6 +57,7 @@
     steps:
       - name: 🔀 Checking out repo
         uses: actions/checkout@v2
+
       - name: 🐍 Installing python
         uses: actions/setup-python@v2
 
@@ -105,6 +103,7 @@
     steps:
       - name: 🔀 Checking out repo
         uses: actions/checkout@v2
+        
       - name: 🐍 Installing python
         uses: actions/setup-python@v2
 
