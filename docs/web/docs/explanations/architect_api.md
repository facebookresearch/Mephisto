# Architects, Routers, and `mephisto-task`: The Architect API.

The Architect API is what allows Mephisto to completely abstract away the process of getting workers to operate in Mephisto tasks. In short, it aims to cover 4 primary functions:
1. `Worker`/`Agent` registration and validation
2. Seamless frontend access to `Unit` data made available on the Python side both when accepting and working on a task.
3. Method to submit completed task data to the backend when a task is complete.
4. Worker liveliness and status checking and syncing.

We also have a few additional goals, which influence design decisions:
1. Tasks without the _need_ for live interaction with the backend should be REST-ful rather than socket-based. This prevents the need to be fully connected throughout the task, reducing unexpected disconnects.
2. The system should include failsafes to allow for retries.
3. We should prioritize low latency where possible.
4. The interaction layer should be simple. 

This document aims to describe how we got from these requirements and goals to the system we have now.

## Requirements

### `Worker`/`Agent` registration
Mephisto allows for multiple stages of filtering for a worker, which leads the registration process to be staged. The complete order is listed below:
0. `CrowdProvider`-set qualifications may prevent a worker from even seeing a task.
1. `Qualification`s may be set locally that a `CrowdProvider` is not aware of. Workers not meeting these Mephisto qualifications (as set by `SharedState.qualifications`) should be filtered out.
2. Configuration requirements may be set, like `maximum_units_per_worker` or `allowed_concurrent` which could prevent a worker from completing more than a maximum number of units on a task or work on too many tasks at once respectively.
3. Of all available `Unit`s on `Assignment`s the worker hasn't yet worked on, workers may be further filtered by the user-provided `worker_can_do_unit` function.

This also provides a template of the failure conditions for a worker to be made aware of:
1. `Worker` doesn't meet the qualifications for a task.
2. `Worker` is working on too many tasks at a time.
3. `Worker` has completed the maximum amount of units for the given task, as set by the requester.
4. None of the _currently available_ units are available for `Worker` to access.

### Frontend access to backend `Unit` data
Mephisto must provide users with two key ways to provide data to a worker:
1. Setting `AssignmentData` for an `Assignment`, which define the data made available for a `Unit` on the frontend, and which may also be used to duplicate units.
2. Providing additional data _during_ a live task, including derived data from partial work. These should be both available via pull and push mechanisms.

Covering these two areas ensures that it's possible to create a broad variety of task types.

### Task data submission
Like backend data, completed task data should be able to be either tracked during the course of a task or submitted at the end, or both. This leads to two main event types:
1. Posting completed task data for a task during one of the completion points (onboarding, completing main `Unit` content)
2. Sending arbitrary task data at any point during a task (for data that needs a response, or longer forms of logging)

### Worker Liveliness and Status
Over the course of a task, there are a few key states to consider:
1. Connecting
2. Onboarding
3. Waiting (for other `Unit`s in an assignment)
4. In-Task
5. Completed (task complete, or partner disconnects)
6. Disconnected (Server disconnect, timeout, return)
7. Failed to connect (no available tasks)

We've also considered a "post-task" state after the completion of a task for surveys or related content.

The routing server is responsible for keeping track of the liveliness of individual `Agent`s. If it observes a disconnect on the socket, as well as timeouts on heartbeat packets.

Certain status transitions will come in from the main server, and the router may be responsible for cleaning up local state or caching results at this stage.

### RESTful vs Socket interactions
We've divided Mephisto tasks into two primary types, `static` and `live` tasks. The former shouldn't require backend access through the majority of the task, only during key points (starting, submission), while the latter can have direct communication throughout the task. 

Beyond just being simpler to implement, `static` tasks also have the advantage of being lenient on worker behavior; if a worker suspends progress and returns within the timeout window, they aren't penalized, even if their machine were to sleep during that window.

The Mephisto backend channels expect to communicate with the router in a certain way. Our primary `Channel` is the `WebsocketChannel`, and as such we expect to receive `Packet`s over the wire from the routing server.

## Implementation (proposed)

The core carrier for information in the Mephisto Architect API is the `Packet` class. Downstream, they act as the way to tie an `Agent` class in python to an actual human worker. 

The `Channel` is the primary way of trasmitting packets, with the `WebsocketChannel` being the main implementation Mephisto currently uses with its `Architect`s. The `ClientIOHandler` is responsible for using and interpreting packets, so it defines the key types to be handled.

### Packet Types
There are a number of different packet types used by Mephisto:
- `PACKET_TYPE_ALIVE`: Used to mark the success of a new socket connection.
- `PACKET_TYPE_SUBMIT_ONBOARDING`: Used to handle submission of onboarding. 
- `PACKET_TYPE_SUBMIT_UNIT`: Used to handle submission of a `Unit`. 
- `PACKET_TYPE_CLIENT_BOUND_LIVE_UPDATE`: Used to send any new live data to an agent.
- `PACKET_TYPE_MEPHISTO_BOUND_LIVE_UPDATE`: Used for the frontend to send any type of data to the backend, usually to be processed by a user-defined callback. 
- `PACKET_TYPE_REGISTER_AGENT`: Used to request a new `Agent` and `Unit` data for a specific worker on a task.
- `PACKET_TYPE_AGENT_DETAILS`: Used to respond with the details of a worker registration request.
- `PACKET_TYPE_UPDATE_STATUS`: Used by Mephisto to push a status update to the router and frontend worker.
- `PACKET_TYPE_REQUEST_STATUSES`: Used by Mephisto to poll for the current statuses for a worker.
- `PACKET_TYPE_RETURN_STATUSES`: Used by the router to return updates for all of the currently registered agents.
- `PACKET_TYPE_ERROR`: Used by the router and frontend to communicate to the python backend that an error has occurred.

### Architect Responsibilities

While this is the "Architect API" most of the responsibilities for the architect are merely pointing the `ClientIOHandler` to the correct `Channel`s for sending packets for a given client. Ultimately it is the `ClientIOHandler` that dictates the responsibilities that the transmitted messages carry:
- The `ClientIOHandler` must send a `PACKET_TYPE_ALIVE` whenever it opens a new channel (in this case, to a router).
- For `Unit` Registration, in response to a `PACKET_TYPE_REGISTER_AGENT`, the handler must return a `PACKET_TYPE_AGENT_DETAILS` with the details of an agent and it's initialization data, or the failure status for why an agent couldn't be created.
- During a `Unit` the handler must process `PACKET_TYPE_MEPHISTO_BOUND_LIVE_UPDATE` and direct the content to the correct handlers, and should send a `PACKET_TYPE_CLIENT_BOUND_LIVE_UPDATE` for any `Agent.send_data()` call on a live connected `Agent`. The handler must also process `PACKET_TYPE_SUBMIT_*` packets for the key transitions of a `Unit` in progress, and should respond with `PACKET_TYPE_AGENT_DETAILS` for a submit on an `OnboardingAgent`.
- Over any run, the handler should poll with `PACKET_TYPE_REQUEST_STATUS` and update local `Agent` statuses on disconnects from `PACKET_TYPE_RETURN_STATUSES`. This also acts as a heartbeat from the Python core to the router. The handler should also take `PACKET_TYPE_ERROR` and log the contents if this ever occurs.


### Router Responsibilities

The primary responsiblity of the router is to take incoming packets from client connections and direct them to the core Mephisto `ClientIOHandler` and to do the reverse as well. All packets will have a core `agent_id` field denoting either the sender or receiver of the packet, depending on the packet type. The only exception is the `PACKET_TYPE_ALIVE`, which is directed to the router and allows for any registration of an incoming connection.

Secondarily, the router is responsible for converting RESTful `POST` requests from `mephisto-task` into socket messages, and relaying the response as a standard `POST` response. This behavior is _only_ for the `PACKET_TYPE_REGISTER_AGENT`, and `PACKET_TYPE_SUBMIT_ONBOARDING` packets, and both of them will be serviced by `PACKET_TYPE_AGENT_DETAILS` responses. For these it should be listening to `POST` requests at `/register_worker`, `/submit_onboarding`, and `/submit_task`. `POST` requests to `/log_error` should result in forwarding a `PACKET_TYPE_ERROR`.

Third, the router is responsible for maintaining track of agent status, and acting as a cache for this information after disconnects. This allows for a worker to return to a task and have updated information about what has transpired, even when the main Mephisto server has cleaned up the related `TaskRunner` and live `Agent`.

Fourth, the router is responsible for serving the static `task_config.json` file, which allows the frontend to load certain details about the full task before going through any registration handshakes.

### `mephisto-task` responsibilities.

The `useMephistoTask` hook is responsible for allowing a worker to connect to a task and submit the relevant data. For this, it only needs to make `POST` requests related to the `PACKET_TYPE_SUBMIT_*` and `PACKET_TYPE_REGISTER_AGENT` events. The former should be triggered on `handleSubmit`, while the latter should trigger immediately on load.

The `useMephistoLiveTask` hook is responsible for the rest of the packets. Data packets should be sent via `sendData` and handled with the `onLiveUpdate` callback. So long as your data is json-serializable, you can send anything you want this way.

<<<<<<< HEAD
We also provide a `useMephistoRemoteQueryTask` hook, which is a wrapper around `useMephistoLiveTask` that instead allows for making remote procedure calls from static tasks (when combined with the `RemoteQueryBlueprint` or a similar API). Here people can make requests to the backend from an otherwise static task, and potentially receive responses and take action on them if they've registered callbacks. The only interface here is thus `makeRemoteCall`.
=======
We also provide a `useMephistoRemoteProcedureTask` hook, which is a wrapper around `useMephistoLiveTask` that instead allows for making remote procedure calls from static tasks (when combined with the `RemoteProcedureBlueprint` or a similar API). Here people can make requests to the backend from an otherwise static task, and potentially receive responses and take action on them if they've registered callbacks. The only interface here is thus `makeRemoteCall`.
>>>>>>> d4791ae9
<|MERGE_RESOLUTION|>--- conflicted
+++ resolved
@@ -109,8 +109,4 @@
 
 The `useMephistoLiveTask` hook is responsible for the rest of the packets. Data packets should be sent via `sendData` and handled with the `onLiveUpdate` callback. So long as your data is json-serializable, you can send anything you want this way.
 
-<<<<<<< HEAD
-We also provide a `useMephistoRemoteQueryTask` hook, which is a wrapper around `useMephistoLiveTask` that instead allows for making remote procedure calls from static tasks (when combined with the `RemoteQueryBlueprint` or a similar API). Here people can make requests to the backend from an otherwise static task, and potentially receive responses and take action on them if they've registered callbacks. The only interface here is thus `makeRemoteCall`.
-=======
-We also provide a `useMephistoRemoteProcedureTask` hook, which is a wrapper around `useMephistoLiveTask` that instead allows for making remote procedure calls from static tasks (when combined with the `RemoteProcedureBlueprint` or a similar API). Here people can make requests to the backend from an otherwise static task, and potentially receive responses and take action on them if they've registered callbacks. The only interface here is thus `makeRemoteCall`.
->>>>>>> d4791ae9
+We also provide a `useMephistoRemoteProcedureTask` hook, which is a wrapper around `useMephistoLiveTask` that instead allows for making remote procedure calls from static tasks (when combined with the `RemoteProcedureBlueprint` or a similar API). Here people can make requests to the backend from an otherwise static task, and potentially receive responses and take action on them if they've registered callbacks. The only interface here is thus `makeRemoteCall`.