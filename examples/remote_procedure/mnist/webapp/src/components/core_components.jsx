/*
 * Copyright (c) 2017-present, Facebook, Inc.
 * All rights reserved.
 * This source code is licensed under the BSD-style license found in the
 * LICENSE file in the root directory of this source tree. An additional grant
 * of patent rights can be found in the PATENTS file in the same directory.
 */

import React, { Fragment } from "react";
import CanvasDraw from "react-canvas-draw";

function LoadingScreen() {
  return <Directions>Loading...</Directions>;
}

function Directions({ children }) {
  return (
    <section className="hero is-light">
      <div className="hero-body">
        <div className="container">
          <p className="subtitle is-5">{children}</p>
        </div>
      </div>
    </section>
  );
}

function AnnotationCanvas({ onUpdate, classifyDigit, index }) {
  const [currentAnnotation, setCurrentAnnotation] = React.useState(null);
  const [trueAnnotation, setTrueAnnotation] = React.useState("");
  const [isCorrect, setIsCorrect] = React.useState(null);

  const querying = React.useRef(false);
  const changed = React.useRef(false);
  const canvasRef = React.useRef();

  function triggerUpdate() {
    onUpdate({
      isCorrect,
      trueAnnotation,
      currentAnnotation,
      imgData: canvasRef.current.getDataURL("png", false, "#FFF"),
    });
  }

  React.useEffect(() => triggerUpdate(), [isCorrect, trueAnnotation]);

  function submitAndAnnotate() {
    let urlData = canvasRef.current.getDataURL("png", false, "#FFF");
    querying.current = true;
    classifyDigit({ urlData }).then((res) => {
      setCurrentAnnotation(res["digit_prediction"]);
      triggerUpdate(urlData);
      querying.current = false;
      if (changed.current === true) {
        // If it's changed since we last ran, rerun!
        changed.current = false;
        submitAndAnnotate();
      }
    });
  }

  const canvas = (
    <CanvasDraw
      onChange={() => {
        if (!querying.current) {
          submitAndAnnotate();
        } else {
          changed.current = true; // Query once last one comes in
        }
      }}
      canvasWidth={250}
      canvasHeight={250}
      brushColor={"#000"}
      brushRadius={18}
      hideInterface={true}
      ref={(canvasDraw) => (canvasRef.current = canvasDraw)}
    />
  );

  return (
    <div
      data-cy={`canvas-container-${index}`}
      style={{ float: "left", padding: "3px", borderStyle: "solid" }}
    >
<<<<<<< HEAD
      {canvas}
=======
      <div data-cy={`canvas-mouse-down-container-${index}`}>{canvas}</div>
>>>>>>> 61b8da1d
      <button
        data-cy={`clear-button-${index}`}
        className="button"
        onClick={() => canvasRef.current.eraseAll()}
      >
        {" "}
        Clear Drawing{" "}
      </button>
      <br />
      <span data-cy={`current-annotation-${index}`}>
        Current Annotation: {currentAnnotation}
      </span>
      <br />
      Annotation Correct?{" "}
      <input
        type="checkbox"
        data-cy={`correct-checkbox-${index}`}
        disabled={currentAnnotation === null}
        value={isCorrect !== true}
        onChange={() => setIsCorrect(!isCorrect)}
      />
      {!isCorrect && (
        <Fragment>
          <br />
          Corrected Annotation:
          <br />
          <input
            type="text"
            disabled={currentAnnotation === null}
            value={trueAnnotation}
            data-cy={`correct-text-input-${index}`}
            onChange={(evt) => setTrueAnnotation(evt.target.value)}
          />
        </Fragment>
      )}
    </div>
  );
}

function Instructions() {
  return (
    <div>
      <h1>MNIST Model Evaluator</h1>
      <p>
        To submit this task, you'll need to draw 3 (single) digits in the boxes
        below. Our model will try to provide an annotation for each.
      </p>
      <p>
        You can confirm or reject each of the annotations. Provide a correction
        if the annotation is wrong.
      </p>
    </div>
  );
}

function TaskFrontend({ classifyDigit, handleSubmit }) {
  const NUM_ANNOTATIONS = 3;
  const [annotations, updateAnnotations] = React.useReducer(
    (currentAnnotation, { updateIdx, updatedAnnotation }) => {
      return currentAnnotation.map((val, idx) =>
        idx == updateIdx ? updatedAnnotation : val
      );
    },
    Array(NUM_ANNOTATIONS).fill({
      currentAnnotation: null,
      trueAnnotation: null,
      isCorrect: null,
    })
  );
  let canSubmit =
    annotations.filter((a) => a.isCorrect === true || a.trueAnnotation !== "")
      .length == NUM_ANNOTATIONS;

  return (
    <div>
      <Instructions />
      <div>
        {annotations.map((_d, idx) => (
          <AnnotationCanvas
            index={idx}
            key={"Annotation-" + String(idx)}
            classifyDigit={classifyDigit}
            onUpdate={(annotation) =>
              updateAnnotations({
                updateIdx: idx,
                updatedAnnotation: annotation,
              })
            }
          />
        ))}
        <div style={{ clear: "both" }}></div>
      </div>

      <button
        data-cy="submit-button"
        className="button"
        onClick={() =>
          handleSubmit({
            annotations: annotations,
          })
        }
        disabled={!canSubmit}
      >
        Submit Task
      </button>
    </div>
  );
}

export { LoadingScreen, TaskFrontend as BaseFrontend, Instructions };<|MERGE_RESOLUTION|>--- conflicted
+++ resolved
@@ -83,11 +83,7 @@
       data-cy={`canvas-container-${index}`}
       style={{ float: "left", padding: "3px", borderStyle: "solid" }}
     >
-<<<<<<< HEAD
-      {canvas}
-=======
       <div data-cy={`canvas-mouse-down-container-${index}`}>{canvas}</div>
->>>>>>> 61b8da1d
       <button
         data-cy={`clear-button-${index}`}
         className="button"
