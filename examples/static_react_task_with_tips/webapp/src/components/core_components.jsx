--- conflicted
+++ resolved
@@ -50,42 +50,6 @@
         Directions: Please rate the below sentence as good or bad.
       </Directions>
       <section className="section">
-<<<<<<< HEAD
-        <h1 className="task-text" data-cy="task-text">
-          {taskData.text}
-        </h1>
-        <div className="button-row">
-          <button
-            data-cy="good-button"
-            className="button good"
-            onClick={() => onSubmit({ rating: "good" })}
-          >
-            Mark as Good
-          </button>
-          <button
-            data-cy="bad-button"
-            className="button bad"
-            onClick={() => onSubmit({ rating: "bad" })}
-          >
-            Mark as Bad
-          </button>
-        </div>
-        <div style={{ margin: "10rem 0 0 0", width: "min(25rem, 100%)" }}>
-          <Tips
-            width="25rem"
-            maxHeight="30rem"
-            placement="top-start"
-            maxHeaderLength={30}
-            maxTextLength={80}
-          />
-          <div style={{ margin: "1rem 0 0" }}>
-            <Feedback
-              maxTextLength={30}
-              questions={[
-                "What is your favorite part of this task?",
-                "Are you satisfied with this task?",
-              ]}
-=======
         <div className="container">
           <p className="subtitle is-5"></p>
           <p className="title is-3 is-spaced" data-cy="task-data-text">
@@ -119,7 +83,6 @@
               placement="top-start"
               maxHeaderLength={50}
               maxTextLength={100}
->>>>>>> de917bf7
             />
             <div style={{ margin: "1rem 0 0", width: "28rem" }}>
               <Feedback
