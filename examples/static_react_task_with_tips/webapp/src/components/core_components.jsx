/*
 * Copyright (c) 2017-present, Facebook, Inc.
 * All rights reserved.
 * This source code is licensed under the BSD-style license found in the
 * LICENSE file in the root directory of this source tree. An additional grant
 * of patent rights can be found in the PATENTS file in the same directory.
 */

import React from "react";
import { Tips, Feedback } from "mephisto-worker-addons";

function OnboardingComponent({ onSubmit }) {
  return (
    <div>
      <Directions>
        This component only renders if you have chosen to assign an onboarding
        qualification for your task. Click the button to move on to the main
        task.
      </Directions>
      <button
        className="button is-link"
        onClick={() => onSubmit({ success: true })}
      >
        Move to main task.
      </button>
    </div>
  );
}

function LoadingScreen() {
  return <Directions>Loading...</Directions>;
}

function Directions({ children }) {
  return (
    <section className="hero is-light">
      <div className="hero-body">
        <div className="container">
          <p className="subtitle is-5">{children}</p>
        </div>
      </div>
    </section>
  );
}

function SimpleFrontend({ taskData, onSubmit }) {
  return (
    <div>
      <Directions>
        Directions: Please rate the below sentence as good or bad.
      </Directions>
      <section className="section">
        <div className="container">
          <p className="subtitle is-5"></p>
          <p className="title is-3 is-spaced">{taskData.text}</p>
          <div className="field is-grouped">
            <div className="control">
              <button
                className="button is-success is-large"
                onClick={() => onSubmit({ rating: "good" })}
              >
                Mark as Good
              </button>
            </div>
            <div className="control">
              <button
                className="button is-danger is-large"
                onClick={() => onSubmit({ rating: "bad" })}
              >
                Mark as Bad
              </button>
            </div>
          </div>
<<<<<<< HEAD

          <div style={{ margin: "15rem 0 1.5rem auto", width: "fit-content" }}>
            <Tips maxHeight="40rem" placement="top-start" />
            <span style={{ marginLeft: "1rem" }}>
              <Feedback
                maxTextLength={30}
                textAreaMinWidth="10rem"
                textAreaMaxWidth="30rem"
                questions={[
                  "What is your favorite part of this task?",
                  "Were you satisfied with this task?",
                ]}
              />
            </span>
=======
          <div style={{ margin: "25rem 0 1.5rem auto", float: "right" }}>
            <Tips maxHeight="30rem" width="25rem" placement="top-end" />
>>>>>>> 255ac132
          </div>
        </div>
      </section>
    </div>
  );
}

export { LoadingScreen, SimpleFrontend as BaseFrontend, OnboardingComponent };<|MERGE_RESOLUTION|>--- conflicted
+++ resolved
@@ -71,10 +71,9 @@
               </button>
             </div>
           </div>
-<<<<<<< HEAD
 
           <div style={{ margin: "15rem 0 1.5rem auto", width: "fit-content" }}>
-            <Tips maxHeight="40rem" placement="top-start" />
+            <Tips maxHeight="30rem" placement="top-start" />
             <span style={{ marginLeft: "1rem" }}>
               <Feedback
                 maxTextLength={30}
@@ -86,10 +85,6 @@
                 ]}
               />
             </span>
-=======
-          <div style={{ margin: "25rem 0 1.5rem auto", float: "right" }}>
-            <Tips maxHeight="30rem" width="25rem" placement="top-end" />
->>>>>>> 255ac132
           </div>
         </div>
       </section>
