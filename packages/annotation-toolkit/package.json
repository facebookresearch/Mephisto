--- conflicted
+++ resolved
@@ -1,10 +1,6 @@
 {
   "name": "annotation-toolkit",
-<<<<<<< HEAD
   "version": "1.1.0",
-=======
-  "version": "1.0.6",
->>>>>>> 63c2a69b
   "description": "",
   "main": "build/bundle.js",
   "scripts": {
@@ -38,11 +34,8 @@
     "eslint-plugin-react-hooks": "2.x",
     "file-loader": "^6.2.0",
     "global-context-store": "^1.0.1",
-<<<<<<< HEAD
     "lodash.mapvalues": "^4.6.0",
-=======
     "mini-css-extract-plugin": "^1.4.1",
->>>>>>> 63c2a69b
     "react": "16.13.1",
     "react-dom": "16.13.1",
     "react-json-inspector": "^7.1.1",
