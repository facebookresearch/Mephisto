--- conflicted
+++ resolved
@@ -69,10 +69,6 @@
   );
   const handleMetadataSubmit = React.useCallback(
     (...args) => {
-<<<<<<< HEAD
-      let malformed = false;
-=======
->>>>>>> 6893718b
       const metadata = {};
       // Update metadata
       for (const arg of args) {
