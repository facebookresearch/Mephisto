--- conflicted
+++ resolved
@@ -2,11 +2,7 @@
 
 This package provides two hooks to faciliate React-based front-end development for Mephisto tasks.
 
-<<<<<<< HEAD
-Use `useMephistoTask` for simple, static tasks, `useMephistoLiveTask` for multi-turn, socket-based tasks, and `useMephistoRemoteQueryTask` for static tasks with access to backend queries (for model-in-the-loop tasks, for instance).
-=======
 Use `useMephistoTask` for simple, static tasks, `useMephistoLiveTask` for multi-turn, socket-based tasks, and `useMephistoRemoteProcedureTask` for static tasks with access to backend queries (for model-in-the-loop tasks, for instance).
->>>>>>> d4791ae9
 
 ## Installation
 
@@ -256,15 +252,9 @@
 
 --- 
 
-<<<<<<< HEAD
-## Usage (`useMephistoRemoteQueryTask`)
-
-This hook is an ease-of-use wrapper around `useMephistoLiveTask` that abstracts away most of the "live" considerations, such that you can generally treat the frontend as just having access to backend queries. You can see the `mephisto_remote_query` example in the mephisto examples folder for possible usage.
-=======
 ## Usage (`useMephistoRemoteProcedureTask`)
 
 This hook is an ease-of-use wrapper around `useMephistoLiveTask` that abstracts away most of the "live" considerations, such that you can generally treat the frontend as just having access to backend queries. You can see the `mephisto_remote_procedure` example in the mephisto examples folder for possible usage.
->>>>>>> d4791ae9
 
 
 ### `remoteProcedure(targetEvent)`
@@ -272,11 +262,7 @@
 
 **Arguments:**
 
-<<<<<<< HEAD
-**`targetEvent`**: The string name of an event registered with the backend RemoteQueryBlueprint.
-=======
 **`targetEvent`**: The string name of an event registered with the backend RemoteProcedureBlueprint.
->>>>>>> d4791ae9
 
 **Returns**
 A function you can invoke in one of the following manners.
