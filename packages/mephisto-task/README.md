# mephisto-task

This package provides two hooks to faciliate React-based front-end development for Mephisto tasks.

Use `useMephistoTask` for simple, static tasks, `useMephistoLiveTask` for multi-turn, socket-based tasks, and `useMephistoRemoteProcedureTask` for static tasks with access to backend queries (for model-in-the-loop tasks, for instance).

## Installation

```bash
npm install --save mephisto-task
```

Install from local folder (e.g. for local development):

```bash
cd packages/mephisto-task
npm link

cd <app folder>
npm link mephisto-task

# If you're getting an invalid hooks error (https://reactjs.org/warnings/invalid-hook-call-warning.html),
# you can also do the following to ensure that both the app
# and mephisto-task are using the same version of React:
# 
# cd packages/mephisto-task
# npm link ../<app folder>/node_modules/react
```

## Usage (`useMephistoTask`)

To integrate Mephisto with a front-end task interface, the easiest way is to use the provided React hook:

```jsx
import { useMephistoTask } from "mephisto-task";

function MyApp() {
    const {
        taskConfig,
        agentId,
        assignmentId,
        initialTaskData,
        handleSubmit,
        handleMetadataSubmit,
        isLoading,
        isOnboarding,
        isPreview,
        previewHtml,
        blockedReason,

        // advanced usage:
        providerWorkerId,
        mephistoWorkerId,
    } = useMephistoTask();
}
```

## Documentation

The `useMephisoTask` React hook exposes the following fields:

### `taskConfig`
An arbitrary task-specific config object passed to the front-end from your back-end server. This `taskConfig` object can be specified from the `get_frontend_args` of the `Blueprint` Python class for your task.

Here is an example `taskConfig` that is specified in the [ParlAI Chat blueprint](`https://github.com/facebookresearch/Mephisto/blob/main/mephisto/server/blueprints/parlai_chat/parlai_chat_blueprint.py`):
```json
{
    "block_mobile": true,
    "frame_height": 650,
    "get_task_feedback": false,
    "num_subtasks": 2,
    "question": "Who would you prefer to talk to for a long conversation?",
    "task_description": "Pick the AI that you find more engaging."
}
```
### `agentId`

An `agentId ` is the identifier that Mephisto uses to pair a worker with the specific task being worked on. Given this definition, a single worker will have a different `agentId` for each task that they work on.

A single task could have multiple `agentId`s, for example in the case of conversational chat tasks. 

Usually you'll want to use `agentId` to represent workers in your task code as opposed to `mephistoWorkerId` and `providerWorkerId` which are reserved for more advanced usages.

More details about Agents can be found in the [Mephisto architecture overview docs](https://github.com/facebookresearch/Mephisto/blob/main/docs/web/docs/explanations/architecture_overview.md#agent).
<<<<<<< HEAD


=======
>>>>>>> 155282c4

### `assignmentId`

An `assignmentId` uniquely represents the portion of the task that a worker will be working on.

More details about Assignments can be found in the [Mephisto architecture overview docs](https://github.com/facebookresearch/Mephisto/blob/main/docs/web/docs/explanations/architecture_overview.md#assignment).

### `initialTaskData`

This is the initial data that will be used to populate your task. The worker will use this data to perform their action.

For the static task blueprint, this can be specified via the `static_task_data` array argument for `SharedStaticTaskState`.

Generally speaking, the value is the `InitializationData` object that the `TaskRunner` returns in `get_data_for_assignment`, which comes from the set of `InitializationData` objects returned by the blueprint's `get_initialization_data` method.

### `handleSubmit(payload)`

A callback provided for the webapp to finalize and submit the worker's resulting work back to Mephisto.

### `handleMetadataSubmit(payload)`

A callback provided for the webapp to finalize and submit metadata to a Mephisto agent.

### `isLoading`

A boolean flag to be used to render a loading state while a task is handshaking with the Mephisto server backend and initializing. Once the `initialTaskData` is loaded, this will be set to `true`.

### `isOnboarding`

A flag to determine if the current task data is from a real task or an onboarding task. Allows rendering different views for onboarding. Submissions for onboarding tasks are still handled with `handleSubmit`.

### `isPreview`

Essentially a convenient proxy for `assignmentId === null && providerWorkerId === null`.

A boolean flag to be used to render a preview view for workers, e.g. on mTurk.

See `previewHtml` as well, which uses this flag to provide a helper prop for describing static preview screens.

### `previewHtml`

A preview HTML snippet to show for the task in preview mode. You can use this to provide a static task preview screen or use `isPreview` for something more custom.

### `blockedReason`

A string-based code that when not null means that the current user is blocked from working on the current task.

A sentence description for the `blockedReason` can be looked up with the helper function `getBlockedExplanation()` as such:

```jsx
import { getBlockedExplanation } from "mephisto-task";

// Normally you would get blockedReason from useMephistoTask instead of setting it, but just showing here for illustrative purposes
const blockedReason = 'no_mobile':

getBlockedExplanation(blockedReason)
// returns -> "Sorry, this task cannot be completed on mobile devices. Please use a computer.

```

### `providerWorkerId` (advanced usage)

The ID created for the worker by the provider, e.g. mTurk.

### `mephistoWorkerId` (advanced usage)

The ID created for the worker by Mephisto.

---

## Usage (`useMephistoLiveTask`)

For socket-based "live" tasks that require updates from a server (as opposed to static tasks), we provide a `useMephistoLiveTask` React hook.

```jsx
import { useMephistoLiveTask } from "mephisto-task";

function MyApp() {
    const {
        // This hook includes ALL of the props
        // specified above with useMephistoTask,
        // while also including the following:
        connect,
        destroy,
        sendLiveUpdate,

        agentStatus,

        connectionStatus,
    } = useMephistoLiveTask({
        onConnectionStatusChange: (connectionStatus) => {

        },
        onStatusUpdate: ({ status }) => {
            // Called when agentStatus updates
        }
        onLiveUpdate: (liveUpdate) => {

        },
        config, // optional overrides for connection constants
        customConnectionHook, // (advanced usage) optional - provide your own hook for managing the under-the-hood connection mechanism to communicate with the Mephisto server. The default (useMephistoSocket) uses websockets.
    });
}
```

### `connect(agentId)`

Starts a persistent socket connection between the current `agentId` and the Mephisto live server.

### `destroy()`

Closes the socket connection that was created with the Mephisto live server. This connection cannot be reopened. 

### `sendLiveUpdate(payload)`

Once a connection is established, sends an update packet over the socket connection to the Mephisto live server on behalf of the current agent.

### `agentStatus`

Can be one of:

`AGENT_STATUS.NONE` \
`AGENT_STATUS.ONBOARDING` \
`AGENT_STATUS.WAITING` \
`AGENT_STATUS.IN_TASK` \
`AGENT_STATUS.DONE`

`AGENT_STATUS.RETURNED` \
`AGENT_STATUS.TIMEOUT` \
`AGENT_STATUS.EXPIRED` \
`AGENT_STATUS.DISCONNECT` \
`AGENT_STATUS.PARTNER_DISCONNECT` \
`AGENT_STATUS.MEPHISTO_DISCONNECT`


### `connectionStatus` (advanced usage)

Can be one of:

`CONNECTION_STATUS.INITIALIZING` \
`CONNECTION_STATUS.CONNECTED`

`CONNECTION_STATUS.RECONNECTING_ROUTER` \
`CONNECTION_STATUS.RECONNECTING_SERVER` 

`CONNECTION_STATUS.FAILED` \
`CONNECTION_STATUS.WEBSOCKETS_FAILURE` \
`CONNECTION_STATUS.DISCONNECTED` \
`CONNECTION_STATUS.DISCONNECTED_ROUTER` \
`CONNECTION_STATUS.DISCONNECTED_SERVER`


### Override options with the `config` argument

In advanced cases, you may want to configure some of the socket behavior for live tasks. For these cases, `useMephistoLiveTask` accepts as an argument an optional `config` object that can be used to configure various socket polling constants.

These constants and their defaults are as follows:

```js
{
    sendThreadRefresh /* = 100 */,    
    heartbeatTime /* = 6000 */,
    refreshSocketMissedResponses /* = 5 */,
    routerDeadTimeout /* = 10 */,
    connectionDeadMephistoPing /* = 20000 */
}
```

For example, if you'd like to have the front-end poll the back-end less often (e.g. 1s as opposed to 100ms), you could configure this as such: `useMephistoLiveTask({ config: { sendThreadRefresh: 1000 } })`.

--- 

## Usage (`useMephistoRemoteProcedureTask`)

This hook is an ease-of-use wrapper around `useMephistoLiveTask` that abstracts away most of the "live" considerations, such that you can generally treat the frontend as just having access to backend queries. You can see the `mephisto_remote_procedure` example in the mephisto examples folder for possible usage.


### `remoteProcedure(targetEvent)`
The primary function for interacting with the backend. Returns a function that you can use to query for the specified `targetEvent`, either directly or with `invoke`.

**Arguments:**

**`targetEvent`**: The string name of an event registered with the backend RemoteProcedureBlueprint.

**Returns**
A function you can invoke in one of the following manners.

```js
// Using invoke
remoteProcedure("run_mnist_classifier") // create an RPC fn reference here
   .invoke({img: img_binary})
   .then(res => console.log(res))
   .catch(err => console.error(err))

// Creating a remote function to use inline with await syntax
const classifyNumber = remoteProcedure("run_mnist_classifier");
classifyNumber({img: img_binary})
    .then(res => updateClass(res));

// Using inline functions with await syntax (in async functions)
const result = await classifyNumber({img: img_binary});
```

The input arguments for `invoke` and for the returned function are the same, and both accept any json-serializable argument object that will be passed to the backend event handler.

The response in both cases is a promise, for which the return value from the backend will be passed to.


### `disconnectIssueText`
If this string is not `undefined`, it's because something has gone wrong with the task and it is now in a state that can no longer be completed. Further details can be seen in the `STATUS_TO_TEXT_MAP` constant provided by `mephisto-task`<|MERGE_RESOLUTION|>--- conflicted
+++ resolved
@@ -82,11 +82,6 @@
 Usually you'll want to use `agentId` to represent workers in your task code as opposed to `mephistoWorkerId` and `providerWorkerId` which are reserved for more advanced usages.
 
 More details about Agents can be found in the [Mephisto architecture overview docs](https://github.com/facebookresearch/Mephisto/blob/main/docs/web/docs/explanations/architecture_overview.md#agent).
-<<<<<<< HEAD
-
-
-=======
->>>>>>> 155282c4
 
 ### `assignmentId`
 
