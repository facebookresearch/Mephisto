--- conflicted
+++ resolved
@@ -21,12 +21,8 @@
         Tip Headline:
       </label>
       <input
-<<<<<<< HEAD
-        id={`${stylePrefix}tip-header-input`}
-        className={state.status == 4 && `${stylePrefix}tip-input-error`}
-=======
         id={`${stylePrefix}header-input`}
->>>>>>> 5c01b866
+        className={state.status == 4 && `${stylePrefix}input-error`}
         placeholder="Write your tip's headline here..."
         value={tipData.header}
         onChange={(e) =>
@@ -52,12 +48,8 @@
       </label>
       <textarea
         placeholder="Write your tip body here..."
-<<<<<<< HEAD
-        id={`${stylePrefix}tip-text-input`}
-        className={state.status == 5 && `${stylePrefix}tip-input-error`}
-=======
         id={`${stylePrefix}text-input`}
->>>>>>> 5c01b866
+        className={state.status == 5 && `${stylePrefix}input-error`}
         value={tipData.text}
         onChange={(e) =>
           handleChangeTip(
