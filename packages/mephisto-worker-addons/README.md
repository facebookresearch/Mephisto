# mephisto-worker-addons

The Tips component will allow task authors to set up a communication channel to solicit "tips" from workers to share with other workers, thus allowing for the "crowdsourcing" of the instructions for tasks as well. We find that workers sometimes will share these tips in third-party forums or via emails to the task authors. This feature creates a more vetted channel for such communication.

## Installation

```bash
npm install --save mephisto-worker-addons
```

Install from local folder (e.g. for local development):

```bash
cd packages/mephisto-worker-addons
npm link

cd <app folder>
npm link mephisto-worker-addons

# If you're getting an invalid hooks error (https://reactjs.org/warnings/invalid-hook-call-warning.html),
# you can also do the following to ensure that both the app
# and mephisto-worker-addons are using the same version of React:
# 
# cd packages/mephisto-worker-addons
# npm link ../<app folder>/node_modules/react
```

## Usage (`Tips`)


```jsx
import { Tips } from "mephisto-worker-addons";

function App() {
  return (
    <div>
      <h1>Here Are Some Tips:</h1>
      <Tips
        list={[
          {
            header: "Functional or Class Components?",
            text: "It is generally advised to use functional components as they are thought to be the future of React.",
          },
          {
            header: "When to Use Context?",
            text: "To avoid having to pass props down 3+ levels, the createContext() and useContext() methods can be used.  ",
          },
        ]}
      />
    </div>
  );
}
```

## Documentation
The Tips component accepts the following props.
### `list`
The `list` prop accepts an array of objects where each object has a header property and a text property. This property is where the initial data for the tips is defined.
### `disableUserSubmission`
The `disableUserSubmission` prop accepts a boolean where a true value hides the text inputs and hides the submit button. Setting `disableUserSubmission` to false keeps the user inputs and submit button visible. 
The default value of this prop is false.
### `handleSubmit`
The `handleSubmit` prop accepts a function that runs when the "Submit Tip" button is pressed instead of the default behavior of submitting a tip. The tipData property can be passed down through to the function. This method can only be ran when `disableUserSubmission` is set to false.
### `tipData`
The `tipData` parameter exists when using the `handleSubmit` property. It records the inputted header and body of the submitted tip. The parameter is an object of the type:
```
{
  header: "this is a tip header",
  text: "this is a tip body"
}
```
### `headless`
The `headless` prop accepts a boolean where a a true value removes most of the styling and a false value keeps the original styling. The default value of this prop is false.
### `maxHeight`
This prop accepts a string that specifies the maximum height for the tips popup. ex: maxHeight="30rem". Content that overflows can be navigated to using the scrollbar.
### `width`
This prop accepts a string that specifies the width for the tips popup. ex: width="25rem".
### `placement`
This prop accepts a string that specifies the placement of the tips popup relative to the "Show/Hide Tips" button. 

It accepts values of "top-start", "top", "top-end", "right-start", "right", "right-end", "bottom-start", "bottom", "bottom-end","left-start", "left", "left-end". 

Only some of these values will be able to be applied in certain cases. For example, if the button is in the top right corner of the screen, then only the bottom and right values will be recognized as the left and top values would lead to the popup overflowing. 

The default value for this prop is "top-start", but this may not always be applied as mentioned in the case above.
### `maxHeaderLength`
The max character length of a tip header before an error message is shown. The default value for this prop is 72.
### `maxTextLength`
The max character length of tip text before an error message is shown. The default value for this prop is 500.
<<<<<<< HEAD


## Usage(`Feedback`)
```jsx
import { Feedback } from "mephisto-worker-experience";

function App() {
  return (
    <div>
      <Feedback
        headless={false}
        handleSubmit={(text)=> console.log(text)}
      />
    </div>
  );
}
```

## Documentation
### `headless`
The `headless` prop accepts a boolean where a a true value removes most of the styling and a false value keeps the original styling. The default value of this prop is false.
### `handleSubmit`
The `handleSubmit` prop accepts a function that runs when the "Submit Feedback" button is pressed instead of the default behavior of submitting feedback. The text property can be passed down through to the function.
### `width`
The `width` prop accepts a string that sets the width and min-width of the textarea. ex: width="30rem" sets the textarea width and min-width to 30rem. The default value for this prop is 18rem.
### `maxTextLength`
The max character length of feedback text before an error message is shown. The default value for this prop is 700.
### `createTip(header, text)`
This method is meant to be used as a parameter to the `handleSubmitMetadata` function of the `mephisto-task` library. The `createTip(header, text)` takes two strings as parameters. If one or both of the parameters are not a string then an error gets thrown. If both the two parameters are strings then the following object gets returned:
```
{
  header: header,
  text: text,
  type: "tips"
}
```

### `createFeedback(text)`
This method is meant to be used as a parameter to the `handleSubmitMetadata` function of the `mephisto-task` library. The `createFeedback(text)` takes one string as parameters. If the parameter is not a string then an error gets thrown. If the parameter is a string then the following object gets returned:
```
{
  text: text,
  type: "feedback"
}
```

=======
>>>>>>> 7e0e052c


## Usage(`Feedback`)
```jsx
import { Feedback } from "mephisto-worker-addons";

function App() {
  return (
    <div>
      <Feedback
        headless={false}
        handleSubmit={(text)=> console.log(text)}
      />
    </div>
  );
}
```

## Documentation
### `headless`
The `headless` prop accepts a boolean where a a true value removes most of the styling and a false value keeps the original styling. The default value of this prop is false.
### `questions`
The `questions` prop accepts a list of strings where each string is displayed with its own textarea input. When reviewing the feedback in the task, there is an option to filter by question. By default there are no questions defined and feedback is collected under the 'General Feedback' label.
### `handleSubmit`
The `handleSubmit` prop accepts a function that runs when the "Submit Feedback" button is pressed instead of the default behavior of submitting feedback. The text property can be passed down through to the function.
### `textAreaWidth`
The `textAreaWidth` prop accepts a string that sets the width of the text area. ex: textAreaWidth="30rem" sets the textarea width and min-width to 30rem. The default value for this prop is 18rem.
### `textAreaMinWidth`
The `textAreaMinWidth` prop accepts a string that sets the min width of the text area. The default value for this prop is unset.
### `textAreaMaxWidth`
The `textAreaMaxWidth` prop accepts a string that sets the max width of the text area. The default value for this prop is unset.

### `maxTextLength`
The max character length of feedback text before an error message is shown. The default value for this prop is 700.<|MERGE_RESOLUTION|>--- conflicted
+++ resolved
@@ -87,55 +87,6 @@
 The max character length of a tip header before an error message is shown. The default value for this prop is 72.
 ### `maxTextLength`
 The max character length of tip text before an error message is shown. The default value for this prop is 500.
-<<<<<<< HEAD
-
-
-## Usage(`Feedback`)
-```jsx
-import { Feedback } from "mephisto-worker-experience";
-
-function App() {
-  return (
-    <div>
-      <Feedback
-        headless={false}
-        handleSubmit={(text)=> console.log(text)}
-      />
-    </div>
-  );
-}
-```
-
-## Documentation
-### `headless`
-The `headless` prop accepts a boolean where a a true value removes most of the styling and a false value keeps the original styling. The default value of this prop is false.
-### `handleSubmit`
-The `handleSubmit` prop accepts a function that runs when the "Submit Feedback" button is pressed instead of the default behavior of submitting feedback. The text property can be passed down through to the function.
-### `width`
-The `width` prop accepts a string that sets the width and min-width of the textarea. ex: width="30rem" sets the textarea width and min-width to 30rem. The default value for this prop is 18rem.
-### `maxTextLength`
-The max character length of feedback text before an error message is shown. The default value for this prop is 700.
-### `createTip(header, text)`
-This method is meant to be used as a parameter to the `handleSubmitMetadata` function of the `mephisto-task` library. The `createTip(header, text)` takes two strings as parameters. If one or both of the parameters are not a string then an error gets thrown. If both the two parameters are strings then the following object gets returned:
-```
-{
-  header: header,
-  text: text,
-  type: "tips"
-}
-```
-
-### `createFeedback(text)`
-This method is meant to be used as a parameter to the `handleSubmitMetadata` function of the `mephisto-task` library. The `createFeedback(text)` takes one string as parameters. If the parameter is not a string then an error gets thrown. If the parameter is a string then the following object gets returned:
-```
-{
-  text: text,
-  type: "feedback"
-}
-```
-
-=======
->>>>>>> 7e0e052c
 
 
 ## Usage(`Feedback`)
@@ -167,6 +118,5 @@
 The `textAreaMinWidth` prop accepts a string that sets the min width of the text area. The default value for this prop is unset.
 ### `textAreaMaxWidth`
 The `textAreaMaxWidth` prop accepts a string that sets the max width of the text area. The default value for this prop is unset.
-
 ### `maxTextLength`
 The max character length of feedback text before an error message is shown. The default value for this prop is 700.