# mephisto-worker-addons

The Tips component will allow task authors to set up a communication channel to solicit "tips" from workers to share with other workers, thus allowing for the "crowdsourcing" of the instructions for tasks as well. We find that workers sometimes will share these tips in third-party forums or via emails to the task authors. This feature creates a more vetted channel for such communication.

## Installation

```bash
npm install --save mephisto-worker-addons
```

Install from local folder (e.g. for local development):

```bash
cd packages/mephisto-worker-addons
npm link

cd <app folder>
npm link mephisto-worker-addons

# If you're getting an invalid hooks error (https://reactjs.org/warnings/invalid-hook-call-warning.html),
# you can also do the following to ensure that both the app
# and mephisto-worker-addons are using the same version of React:
# 
# cd packages/mephisto-worker-addons
# npm link ../<app folder>/node_modules/react
```

## Usage (`Tips`)


```jsx
import { Tips } from "mephisto-worker-addons";

function App() {
  return (
    <div>
      <h1>Here Are Some Tips:</h1>
      <Tips
        list={[
          {
            header: "Functional or Class Components?",
            text: "It is generally advised to use functional components as they are thought to be the future of React.",
          },
          {
            header: "When to Use Context?",
            text: "To avoid having to pass props down 3+ levels, the createContext() and useContext() methods can be used.  ",
          },
        ]}
      />
    </div>
  );
}
```

## Documentation
The Tips component accepts the following props.
### `list`
The `list` prop accepts an array of objects where each object has a header property and a text property. This property is where the initial data for the tips is defined.
### `disableUserSubmission`
The `disableUserSubmission` prop accepts a boolean where a true value hides the text inputs and hides the submit button. Setting `disableUserSubmission` to false keeps the user inputs and submit button visible. 
The default value of this prop is false.
### `handleSubmit`
The `handleSubmit` prop accepts a function that runs when the "Submit Tip" button is pressed instead of the default behavior of submitting a tip. The tipData property can be passed down through to the function. This method can only be ran when `disableUserSubmission` is set to false.
### `tipData`
The `tipData` parameter exists when using the `handleSubmit` property. It records the inputted header and body of the submitted tip. The parameter is an object of the type:
```
{
  header: "this is a tip header",
  text: "this is a tip body"
}
```
### `headless`
The `headless` prop accepts a boolean where a a true value removes most of the styling and a false value keeps the original styling. The default value of this prop is false.
### `maxHeight`
This prop accepts a string that specifies the maximum height for the tips popup. ex: maxHeight="30rem". Content that overflows can be navigated to using the scrollbar.
### `width`
This prop accepts a string that specifies the width for the tips popup. ex: width="25rem".
### `placement`
This prop accepts a string that specifies the placement of the tips popup relative to the "Show/Hide Tips" button. 

It accepts values of "top-start", "top", "top-end", "right-start", "right", "right-end", "bottom-start", "bottom", "bottom-end","left-start", "left", "left-end". 

Only some of these values will be able to be applied in certain cases. For example, if the button is in the top right corner of the screen, then only the bottom and right values will be recognized as the left and top values would lead to the popup overflowing. 

The default value for this prop is "top-start", but this may not always be applied as mentioned in the case above.
### `maxHeaderLength`
The max character length of a tip header before an error message is shown. The default value for this prop is 72.
### `maxTextLength`
The max character length of tip text before an error message is shown. The default value for this prop is 500.
<<<<<<< HEAD

=======
>>>>>>> 7201ee5f

## Usage(`Feedback`)
```jsx
import { Feedback } from "mephisto-worker-addons";

<<<<<<< HEAD
function App() {
  return (
    <div>
      <Feedback
        headless={false}
        handleSubmit={(text)=> console.log(text)}
      />
    </div>
  );
}
=======
## Usage(`Feedback`)
```jsx
import { Feedback } from "mephisto-worker-addons";

return(
  <div>
    <SomeTaskCodeGoesHere />
    <Feedback  
      questions={[
        "What is your favorite part of this task?",
        "Were you satisfied with this task?",
      ]}
    />
  </div>
)
>>>>>>> 7201ee5f
```

## Documentation
### `headless`
The `headless` prop accepts a boolean where a a true value removes most of the styling and a false value keeps the original styling. The default value of this prop is false.
### `questions`
The `questions` prop accepts a list of strings where each string is displayed with its own textarea input. When reviewing the feedback in the task, there is an option to filter by question. By default there are no questions defined and feedback is collected under the 'General Feedback' label.
### `handleSubmit`
The `handleSubmit` prop accepts a function that runs when the "Submit Feedback" button is pressed instead of the default behavior of submitting feedback. The text property can be passed down through to the function.
### `textAreaWidth`
The `textAreaWidth` prop accepts a string that sets the width of the text-area. ex: textAreaWidth="30rem" sets the text-area width. The default value for this prop is 100%.
### `maxTextLength`
The max character length of feedback text before an error message is shown. The default value for this prop is 700.<|MERGE_RESOLUTION|>--- conflicted
+++ resolved
@@ -87,27 +87,8 @@
 The max character length of a tip header before an error message is shown. The default value for this prop is 72.
 ### `maxTextLength`
 The max character length of tip text before an error message is shown. The default value for this prop is 500.
-<<<<<<< HEAD
 
-=======
->>>>>>> 7201ee5f
 
-## Usage(`Feedback`)
-```jsx
-import { Feedback } from "mephisto-worker-addons";
-
-<<<<<<< HEAD
-function App() {
-  return (
-    <div>
-      <Feedback
-        headless={false}
-        handleSubmit={(text)=> console.log(text)}
-      />
-    </div>
-  );
-}
-=======
 ## Usage(`Feedback`)
 ```jsx
 import { Feedback } from "mephisto-worker-addons";
@@ -123,7 +104,6 @@
     />
   </div>
 )
->>>>>>> 7201ee5f
 ```
 
 ## Documentation
