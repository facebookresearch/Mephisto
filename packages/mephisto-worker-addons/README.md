# mephisto-worker-addons

The Tips component will allow task authors to set up a communication channel to solicit "tips" from workers to share with other workers, thus allowing for the "crowdsourcing" of the instructions for tasks as well. We find that workers sometimes will share these tips in third-party forums or via emails to the task authors. This feature creates a more vetted channel for such communication.

## Installation

```bash
npm install --save mephisto-worker-addons
```

Install from local folder (e.g. for local development):

```bash
cd packages/mephisto-worker-addons
npm link

cd <app folder>
npm link mephisto-worker-addons

# If you're getting an invalid hooks error (https://reactjs.org/warnings/invalid-hook-call-warning.html),
# you can also do the following to ensure that both the app
# and mephisto-worker-addons are using the same version of React:
# 
# cd packages/mephisto-worker-addons
# npm link ../<app folder>/node_modules/react
```

## Usage (`Tips`)


```jsx
import { Tips } from "mephisto-worker-addons";

function App() {
  return (
    <div>
      <h1>Here Are Some Tips:</h1>
      <Tips
        list={[
          {
            header: "Functional or Class Components?",
            text: "It is generally advised to use functional components as they are thought to be the future of React.",
          },
          {
            header: "When to Use Context?",
            text: "To avoid having to pass props down 3+ levels, the createContext() and useContext() methods can be used.  ",
          },
        ]}
      />
    </div>
  );
}
```

## Documentation
The Tips component accepts the following props.
### `list`
The `list` prop accepts an array of objects where each object has a header property and a text property. This property is where the initial data for the tips is defined.
### `disableUserSubmission`
The `disableUserSubmission` prop accepts a boolean where a true value hides the text inputs and hides the submit button. Setting `disableUserSubmission` to false keeps the user inputs and submit button visible. 
The default value of this prop is false.
### `handleSubmit`
The `handleSubmit` prop accepts a function that runs when the "Submit Tip" button is pressed instead of the default behavior of submitting a tip. The tipData property can be passed down through to the function. This method can only be ran when `disableUserSubmission` is set to false.
### `tipData`
The `tipData` parameter exists when using the `handleSubmit` property. It records the inputted header and body of the submitted tip. The parameter is an object of the type:
```
{
  header: "this is a tip header",
  text: "this is a tip body"
}
```
### `headless`
The `headless` prop accepts a boolean where a a true value removes most of the styling and a false value keeps the original styling. The default value of this prop is false.
### `maxHeight`
This prop accepts a string that specifies the maximum height for the tips popup. ex: maxHeight="30rem". Content that overflows can be navigated to using the scrollbar.
### `width`
This prop accepts a string that specifies the width for the tips popup. ex: width="25rem".
### `placement`
This prop accepts a string that specifies the placement of the tips popup relative to the "Show/Hide Tips" button. 

It accepts values of "top-start", "top", "top-end", "right-start", "right", "right-end", "bottom-start", "bottom", "bottom-end","left-start", "left", "left-end". 

Only some of these values will be able to be applied in certain cases. For example, if the button is in the top right corner of the screen, then only the bottom and right values will be recognized as the left and top values would lead to the popup overflowing. 

The default value for this prop is "top-start", but this may not always be applied as mentioned in the case above.
### `maxHeaderLength`
The max character length of a tip header before an error message is shown. The default value for this prop is 72.
### `maxTextLength`
The max character length of tip text before an error message is shown. The default value for this prop is 500.


## Usage(`Feedback`)
```jsx
import { Feedback } from "mephisto-worker-addons";

function App() {
  return (
    <div>
      <Feedback
        headless={false}
        handleSubmit={(text)=> console.log(text)}
      />
    </div>
  );
}
```

## Documentation
### `headless`
The `headless` prop accepts a boolean where a a true value removes most of the styling and a false value keeps the original styling. The default value of this prop is false.
### `questions`
The `questions` prop accepts a list of strings where each string is displayed with its own textarea input. When reviewing the feedback in the task, there is an option to filter by question. By default there are no questions defined and feedback is collected under the 'General Feedback' label.
### `handleSubmit`
The `handleSubmit` prop accepts a function that runs when the "Submit Feedback" button is pressed instead of the default behavior of submitting feedback. The text property can be passed down through to the function.
### `textAreaWidth`
<<<<<<< HEAD
The `textAreaWidth` prop accepts a string that sets the width of the text area. ex: textAreaWidth="30rem" sets the textarea width and min-width to 30rem. The default value for this prop is 18rem.
### `textAreaMinWidth`
The `textAreaMinWidth` prop accepts a string that sets the min width of the text area. The default value for this prop is unset.
### `textAreaMaxWidth`
The `textAreaMaxWidth` prop accepts a string that sets the max width of the text area. The default value for this prop is unset.
=======
The `textAreaWidth` prop accepts a string that sets the width of the text-area. ex: textAreaWidth="30rem" sets the text-area width. The default value for this prop is 100%.
>>>>>>> 34b2786a
### `maxTextLength`
The max character length of feedback text before an error message is shown. The default value for this prop is 700.<|MERGE_RESOLUTION|>--- conflicted
+++ resolved
@@ -113,14 +113,6 @@
 ### `handleSubmit`
 The `handleSubmit` prop accepts a function that runs when the "Submit Feedback" button is pressed instead of the default behavior of submitting feedback. The text property can be passed down through to the function.
 ### `textAreaWidth`
-<<<<<<< HEAD
-The `textAreaWidth` prop accepts a string that sets the width of the text area. ex: textAreaWidth="30rem" sets the textarea width and min-width to 30rem. The default value for this prop is 18rem.
-### `textAreaMinWidth`
-The `textAreaMinWidth` prop accepts a string that sets the min width of the text area. The default value for this prop is unset.
-### `textAreaMaxWidth`
-The `textAreaMaxWidth` prop accepts a string that sets the max width of the text area. The default value for this prop is unset.
-=======
 The `textAreaWidth` prop accepts a string that sets the width of the text-area. ex: textAreaWidth="30rem" sets the text-area width. The default value for this prop is 100%.
->>>>>>> 34b2786a
 ### `maxTextLength`
 The max character length of feedback text before an error message is shown. The default value for this prop is 700.