--- conflicted
+++ resolved
@@ -82,9 +82,6 @@
 
 Only some of these values will be able to be applied in certain cases. For example, if the button is in the top right corner of the screen, then only the bottom and right values will be recognized as the left and top values would lead to the popup overflowing. 
 
-<<<<<<< HEAD
-The default value for this prop is "top-start", but this may not always be applied as mentioned in the case above.
-=======
 The default value for this prop is "top-start", but this may not always be applied as mentioned in the case above.
 ### `createTip(header, text)`
 This method is meant to be used as a parameter to the `handleSubmitMetadata` function of the `mephisto-task` library. The `createTip(header, text)` takes two strings as parameters. If one or both of the parameters are not a string then an error gets thrown. If both the two parameters are strings then the following object gets returned:
@@ -103,5 +100,4 @@
   text: text,
   type: "feedback"
 }
-```
->>>>>>> 2b74f1a9
+```