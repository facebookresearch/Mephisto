# mephisto-worker-experience

The Tips component will allow task authors to set up a communication channel to solicit "tips" from workers to share with other workers, thus allowing for the "crowdsourcing" of the instructions for tasks as well. We find that workers sometimes will share these tips in third-party forums or via emails to the task authors. This feature creates a more vetted channel for such communication.

## Installation

```bash
npm install --save mephisto-worker-experience
```

Install from local folder (e.g. for local development):

```bash
cd packages/mephisto-worker-experience
npm link

cd <app folder>
npm link mephisto-worker-experience

# If you're getting an invalid hooks error (https://reactjs.org/warnings/invalid-hook-call-warning.html),
# you can also do the following to ensure that both the app
# and mephisto-worker-experience are using the same version of React:
# 
# cd packages/mephisto-worker-experience
# npm link ../<app folder>/node_modules/react
```

## Usage (`Tips`)

```jsx
import { Tips } from "mephisto-worker-experience";

function App() {
  return (
    <div>
      <h1>Here Are Some Tips:</h1>
      <Tips
        handleSubmit={(tipData)=> console.log(tipData)}
        list={[
          {
            header: "Functional or Class Components?",
            text: "It is generally advised to use functional components as they are thought to be the future of React.",
          },
          {
            header: "When to Use Context?",
            text: "To avoid having to pass props down 3+ levels, the createContext() and useContext() methods can be used.  ",
          },
        ]}
      />
    </div>
  );
}
```

## Documentation
The Tips component accepts the following props.
### `list`
The `list` prop accepts an array of objects where each object has a header property and a text property. This property is where the data for the tips is defined.
### `disableUserSubmission`
The `disableUserSubmission` prop accepts a boolean where a true value hides the text inputs and hides the submit button. Setting `disableUserSubmission` to false keeps the user inputs and submit button visible. 
The default value of this prop is false.
### `handleSubmit`
The `handleSubmit` prop accepts a function that runs when the "Submit Tip" button is pressed. The tipData property can be passed down through to the function. This method can only be ran when `disableUserSubmission` is set to false.
### `tipData`
The `tipData` parameter exists when using the `handleSubmit` property. It records the inputted header and body of the submitted tip. The parameter is an object of the type:
```
{
  header: "this is a tip header",
  text: "this is a tip body"
}
```
### `headless`
The `headless` prop accepts a boolean where a a true value removes most of the styling and a false value keeps the original styling. The default value of this prop is false.
### `maxHeight`
This prop accepts a string that specifies the maximum height for the tips popup. ex: maxHeight="30rem". Content that overflows can be navigated to using the scrollbar.
<<<<<<< HEAD
### `maxHeight`
This prop accepts a string that specifies the maximum width for the tips popup. ex: maxWidth="25rem". Content that overflows can be navigated to using the scrollbar.

=======
### `maxWidth`
This prop accepts a string that specifies the maximum width for the tips popup. ex: maxWidth="25rem". Content that overflows can be navigated to using the scrollbar.
### `placement`
This prop accepts a string that specifies the placement of the tips popup relative to the "Show/Hide Tips" button. 

It accepts values of "top-start", "top", "top-end", "right-start", "right", "right-end", "bottom-start", "bottom", "bottom-end","left-start", "left", "left-end". 

Only some of these values will be able to be applied in certain cases. For example, if the button is in the top right corner of the screen, then only the bottom and right values will be recognized as the left and top values would lead to the popup overflowing. 

The default value for this prop is "top-start", but this may not always be applied as mentioned in the case above.
>>>>>>> 8d85bfcb
### `createTip(header, text)`
This method is meant to be used as a parameter to the `handleSubmitMetadata` function of the `mephisto-task` library. The `createTip(header, text)` takes two strings as parameters. If one or both of the parameters are not a string then a rejected promise gets returned that can be caught for error handling. If both the two parameters are strings then the following object gets returned
```
{
  header: header,
  text: text,
  type: "tips"
}
```

### `createFeedback(text)`
This method is meant to be used as a parameter to the `handleSubmitMetadata` function of the `mephisto-task` library. The `createFeedback(text)` takes one strings as parameters. If the parameter is not a string then a rejected promise gets returned that can be caught for error handling. If the parameter is a string then the following object gets returned
```
{
  text: text,
  type: "feedback"
}
```<|MERGE_RESOLUTION|>--- conflicted
+++ resolved
@@ -73,11 +73,6 @@
 The `headless` prop accepts a boolean where a a true value removes most of the styling and a false value keeps the original styling. The default value of this prop is false.
 ### `maxHeight`
 This prop accepts a string that specifies the maximum height for the tips popup. ex: maxHeight="30rem". Content that overflows can be navigated to using the scrollbar.
-<<<<<<< HEAD
-### `maxHeight`
-This prop accepts a string that specifies the maximum width for the tips popup. ex: maxWidth="25rem". Content that overflows can be navigated to using the scrollbar.
-
-=======
 ### `maxWidth`
 This prop accepts a string that specifies the maximum width for the tips popup. ex: maxWidth="25rem". Content that overflows can be navigated to using the scrollbar.
 ### `placement`
@@ -88,7 +83,6 @@
 Only some of these values will be able to be applied in certain cases. For example, if the button is in the top right corner of the screen, then only the bottom and right values will be recognized as the left and top values would lead to the popup overflowing. 
 
 The default value for this prop is "top-start", but this may not always be applied as mentioned in the case above.
->>>>>>> 8d85bfcb
 ### `createTip(header, text)`
 This method is meant to be used as a parameter to the `handleSubmitMetadata` function of the `mephisto-task` library. The `createTip(header, text)` takes two strings as parameters. If one or both of the parameters are not a string then a rejected promise gets returned that can be caught for error handling. If both the two parameters are strings then the following object gets returned
 ```
