import React from "react";
import "./index.css";
import { Tips, createTip } from "mephisto-worker-experience";

function App() {
  return (
    <div className="container">
      <Tips
<<<<<<< HEAD
        handleSubmit={(tipData) => createTip(tipData.header, tipData.text)}
        maxHeight="40rem"
=======
        handleSubmit={(tipData) =>
          console.log(createTip(tipData.header, tipData.text))
        }
        maxHeight="25rem"
        maxWidth="25rem"
        placement="right-start"
>>>>>>> 8d85bfcb
        list={[
          {
            header: "Functional or Class Components?",
            text: "This is some tip text",
          },
          {
            header: "When to Use Context?",
            text: "This is some other tip text",
          },
        ]}
      />
    </div>
  );
}

export default App;<|MERGE_RESOLUTION|>--- conflicted
+++ resolved
@@ -6,17 +6,12 @@
   return (
     <div className="container">
       <Tips
-<<<<<<< HEAD
-        handleSubmit={(tipData) => createTip(tipData.header, tipData.text)}
-        maxHeight="40rem"
-=======
         handleSubmit={(tipData) =>
           console.log(createTip(tipData.header, tipData.text))
         }
         maxHeight="25rem"
         maxWidth="25rem"
         placement="right-start"
->>>>>>> 8d85bfcb
         list={[
           {
             header: "Functional or Class Components?",
