--- conflicted
+++ resolved
@@ -17,11 +17,7 @@
   "workspaces": [
     "packages/annotated/*",
     "packages/mephisto-task",
-<<<<<<< HEAD
-    "packages/mephisto-worker-experience",
-=======
     "packages/mephisto-worker-addons",
->>>>>>> 6893718b
     "packages/bootstrap-chat",
     "packages/global-context-store",
     "docs/storybook",
