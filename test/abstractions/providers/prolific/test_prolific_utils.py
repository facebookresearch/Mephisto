--- conflicted
+++ resolved
@@ -24,7 +24,7 @@
 from mephisto.abstractions.providers.prolific.api.data_models import WorkspaceBalance
 from mephisto.abstractions.providers.prolific.api.exceptions import ProlificRequestError
 from mephisto.abstractions.providers.prolific.prolific_utils import (
-    _convert_eligibility_requirements
+    _convert_eligibility_requirements,
 )
 from mephisto.abstractions.providers.prolific.prolific_utils import _ec2_external_url
 from mephisto.abstractions.providers.prolific.prolific_utils import _find_prolific_project
@@ -40,13 +40,13 @@
 from mephisto.abstractions.providers.prolific.prolific_utils import expire_study
 from mephisto.abstractions.providers.prolific.prolific_utils import find_or_create_prolific_project
 from mephisto.abstractions.providers.prolific.prolific_utils import (
-    find_or_create_prolific_workspace
+    find_or_create_prolific_workspace,
 )
 from mephisto.abstractions.providers.prolific.prolific_utils import find_or_create_qualification
 from mephisto.abstractions.providers.prolific.prolific_utils import get_authenticated_client
 from mephisto.abstractions.providers.prolific.prolific_utils import get_study
 from mephisto.abstractions.providers.prolific.prolific_utils import (
-    increase_total_available_places_for_study
+    increase_total_available_places_for_study,
 )
 from mephisto.abstractions.providers.prolific.prolific_utils import is_study_expired
 from mephisto.abstractions.providers.prolific.prolific_utils import publish_study
@@ -68,54 +68,50 @@
     )
 
 
-<<<<<<< HEAD
-mock_task_run_args = TaskRunArgs(
-    task_title="title",
-    task_description="This is a description",
-    task_reward=0.3,
-    task_tags="1,2,3",
-    task_lifetime_in_seconds=1,
+mock_task_run_args = DictConfig(
+    dict(
+        architect=DictConfig(
+            dict(
+                _architect_type="local",
+            )
+        ),
+        task=DictConfig(
+            dict(
+                task_title="title",
+                task_description="This is a description",
+                task_reward=0.3,
+                task_tags="1,2,3",
+                task_lifetime_in_seconds=1,
+            )
+        ),
+        provider=DictConfig(
+            dict(
+                prolific_external_study_url=(
+                    "https://example.com?"
+                    "participant_id={{%PROLIFIC_PID%}}&"
+                    "study_id={{%STUDY_ID%}}&"
+                    "submission_id={{%SESSION_ID%}}"
+                ),
+                prolific_id_option="url_parameters",
+                prolific_workspace_name="My Workspace",
+                prolific_project_name="Project",
+                prolific_allow_list_group_name="Allow list",
+                prolific_block_list_group_name="Block list",
+                prolific_estimated_completion_time_in_minutes=60,
+            )
+        ),
+    )
 )
-=======
-mock_task_run_args = DictConfig(dict(
-    architect=DictConfig(dict(
-        _architect_type='local',
-    )),
-    task=DictConfig(dict(
-        task_title='title',
-        task_description='This is a description',
-        task_reward=0.3,
-        task_tags='1,2,3',
-        task_lifetime_in_seconds=1,
-    )),
-    provider=DictConfig(dict(
-        prolific_external_study_url=(
-            'https://example.com?'
-            'participant_id={{%PROLIFIC_PID%}}&'
-            'study_id={{%STUDY_ID%}}&'
-            'submission_id={{%SESSION_ID%}}'
-        ),
-        prolific_id_option='url_parameters',
-        prolific_workspace_name='My Workspace',
-        prolific_project_name='Project',
-        prolific_allow_list_group_name='Allow list',
-        prolific_block_list_group_name='Block list',
-        prolific_estimated_completion_time_in_minutes=60,
-    )),
-))
->>>>>>> 3b49915a
 
 
 @pytest.mark.prolific
 class TestProlificUtils(unittest.TestCase):
     """Unit testing for Prolific Utils"""
-<<<<<<< HEAD
-=======
+
     @classmethod
     def setUpClass(cls):
         super().setUpClass()
-        cls.client = get_authenticated_client('prolific')
->>>>>>> 3b49915a
+        cls.client = get_authenticated_client("prolific")
 
     @staticmethod
     def remove_credentials_file():
@@ -150,150 +146,152 @@
         self.assertTrue(os.path.exists(MOCK_PROLIFIC_CONFIG_PATH))
         self.remove_credentials_file()
 
-<<<<<<< HEAD
-    @patch("mephisto.abstractions.providers.prolific.api.participant_groups.ParticipantGroups.list")
-    def test_find_qualification_success(self, mock_participant_groups_list, *args):
-=======
     def test__convert_eligibility_requirements(self, *args):
         income_value = [
             {
-                'name': 'AgeRangeEligibilityRequirement',
-                'min_age': 18,
-                'max_age': 100,
+                "name": "AgeRangeEligibilityRequirement",
+                "min_age": 18,
+                "max_age": 100,
             },
             {
-                'name': 'ApprovalNumbersEligibilityRequirement',
-                'minimum_approvals': 1,
-                'maximum_approvals': 100,
+                "name": "ApprovalNumbersEligibilityRequirement",
+                "minimum_approvals": 1,
+                "maximum_approvals": 100,
             },
             {
-                'name': 'ApprovalRateEligibilityRequirement',
-                'minimum_approval_rate': 1,
-                'maximum_approval_rate': 100,
+                "name": "ApprovalRateEligibilityRequirement",
+                "minimum_approval_rate": 1,
+                "maximum_approval_rate": 100,
             },
             {
-                'name': 'CustomBlacklistEligibilityRequirement',
-                'black_list': ['54ac6ea9fdf99b2204feb893'],
+                "name": "CustomBlacklistEligibilityRequirement",
+                "black_list": ["54ac6ea9fdf99b2204feb893"],
             },
             {
-                'name': 'CustomWhitelistEligibilityRequirement',
-                'white_list': ['54ac6ea9fdf99b2204feb893'],
+                "name": "CustomWhitelistEligibilityRequirement",
+                "white_list": ["54ac6ea9fdf99b2204feb893"],
             },
             {
-                'name': 'JoinedBeforeEligibilityRequirement',
-                'joined_before': '2023‐08‐08T00:00:00Z',
+                "name": "JoinedBeforeEligibilityRequirement",
+                "joined_before": "2023‐08‐08T00:00:00Z",
             },
             {
-                'name': 'ParticipantGroupEligibilityRequirement',
-                'id': '54ac6ea9fdf99b2204feb893',
+                "name": "ParticipantGroupEligibilityRequirement",
+                "id": "54ac6ea9fdf99b2204feb893",
             },
         ]
         result = _convert_eligibility_requirements(income_value)
-        self.assertEqual(result, [
-            {
-                '_cls': 'web.eligibility.models.AgeRangeEligibilityRequirement',
-                'attributes': [
-                    {'name': 'min_age', 'value': 18},
-                    {'name': 'max_age', 'value': 100},
-                ],
-                'query': {'id': '54ac6ea9fdf99b2204feb893'},
-            },
-            {
-                '_cls': 'web.eligibility.models.ApprovalNumbersEligibilityRequirement',
-                'attributes': [
-                    {'name': 'minimum_approvals', 'value': 1},
-                    {'name': 'maximum_approvals', 'value': 100},
-                ],
-            },
-            {
-                '_cls': 'web.eligibility.models.ApprovalRateEligibilityRequirement',
-                'attributes': [
-                    {'name': 'minimum_approval_rate', 'value': 1},
-                    {'name': 'maximum_approval_rate', 'value': 100},
-                ],
-            },
-            {
-                '_cls': 'web.eligibility.models.CustomBlacklistEligibilityRequirement',
-                'attributes': [
-                    {'name': 'black_list', 'value': ['54ac6ea9fdf99b2204feb893']},
-                ],
-            },
-            {
-                '_cls': 'web.eligibility.models.CustomWhitelistEligibilityRequirement',
-                'attributes': [
-                    {'name': 'white_list', 'value': ['54ac6ea9fdf99b2204feb893']},
-                ],
-            },
-            {
-                '_cls': 'web.eligibility.models.JoinedBeforeEligibilityRequirement',
-                'attributes': [
-                    {'name': 'joined_before', 'value': '2023‐08‐08T00:00:00Z'},
-                ],
-            },
-            {
-                '_cls': 'web.eligibility.models.ParticipantGroupEligibilityRequirement',
-                'attributes': [
-                    {'id': '54ac6ea9fdf99b2204feb893', 'value': True},
-                ],
-            },
-        ])
-
-    @patch('mephisto.abstractions.providers.prolific.api.workspaces.Workspaces.get_balance')
-    @patch('mephisto.abstractions.providers.prolific.prolific_utils._find_prolific_workspace')
+        self.assertEqual(
+            result,
+            [
+                {
+                    "_cls": "web.eligibility.models.AgeRangeEligibilityRequirement",
+                    "attributes": [
+                        {"name": "min_age", "value": 18},
+                        {"name": "max_age", "value": 100},
+                    ],
+                    "query": {"id": "54ac6ea9fdf99b2204feb893"},
+                },
+                {
+                    "_cls": "web.eligibility.models.ApprovalNumbersEligibilityRequirement",
+                    "attributes": [
+                        {"name": "minimum_approvals", "value": 1},
+                        {"name": "maximum_approvals", "value": 100},
+                    ],
+                },
+                {
+                    "_cls": "web.eligibility.models.ApprovalRateEligibilityRequirement",
+                    "attributes": [
+                        {"name": "minimum_approval_rate", "value": 1},
+                        {"name": "maximum_approval_rate", "value": 100},
+                    ],
+                },
+                {
+                    "_cls": "web.eligibility.models.CustomBlacklistEligibilityRequirement",
+                    "attributes": [
+                        {"name": "black_list", "value": ["54ac6ea9fdf99b2204feb893"]},
+                    ],
+                },
+                {
+                    "_cls": "web.eligibility.models.CustomWhitelistEligibilityRequirement",
+                    "attributes": [
+                        {"name": "white_list", "value": ["54ac6ea9fdf99b2204feb893"]},
+                    ],
+                },
+                {
+                    "_cls": "web.eligibility.models.JoinedBeforeEligibilityRequirement",
+                    "attributes": [
+                        {"name": "joined_before", "value": "2023‐08‐08T00:00:00Z"},
+                    ],
+                },
+                {
+                    "_cls": "web.eligibility.models.ParticipantGroupEligibilityRequirement",
+                    "attributes": [
+                        {"id": "54ac6ea9fdf99b2204feb893", "value": True},
+                    ],
+                },
+            ],
+        )
+
+    @patch("mephisto.abstractions.providers.prolific.api.workspaces.Workspaces.get_balance")
+    @patch("mephisto.abstractions.providers.prolific.prolific_utils._find_prolific_workspace")
     def test_check_balance_success(self, mock__find_prolific_workspace, mock_get_balance, *args):
         expected_value = 9999
 
         mock_workspace = Workspace()
-        mock_workspace.id = 'test'
+        mock_workspace.id = "test"
         mock_workspacebalance = WorkspaceBalance()
         mock_workspacebalance.available_balance = expected_value
 
         mock__find_prolific_workspace.return_value = (True, mock_workspace)
         mock_get_balance.return_value = mock_workspacebalance
-        balance = check_balance(self.client, workspace_name='test')
+        balance = check_balance(self.client, workspace_name="test")
         self.assertEqual(expected_value, balance)
 
-    @patch('mephisto.abstractions.providers.prolific.api.workspaces.Workspaces.get_balance')
-    @patch('mephisto.abstractions.providers.prolific.prolific_utils._find_prolific_workspace')
+    @patch("mephisto.abstractions.providers.prolific.api.workspaces.Workspaces.get_balance")
+    @patch("mephisto.abstractions.providers.prolific.prolific_utils._find_prolific_workspace")
     def test_check_balance_no_workspace_name(self, *args):
         balance = check_balance(self.client)
         self.assertEqual(None, balance)
 
-    @patch('mephisto.abstractions.providers.prolific.api.workspaces.Workspaces.get_balance')
-    @patch('mephisto.abstractions.providers.prolific.prolific_utils._find_prolific_workspace')
+    @patch("mephisto.abstractions.providers.prolific.api.workspaces.Workspaces.get_balance")
+    @patch("mephisto.abstractions.providers.prolific.prolific_utils._find_prolific_workspace")
     def test_check_balance_found_no_workspace(self, mock__find_prolific_workspace, *args):
         mock_workspace = Workspace()
-        mock_workspace.id = 'test'
+        mock_workspace.id = "test"
 
         mock__find_prolific_workspace.return_value = (False, None)
-        balance = check_balance(self.client, workspace_name='test')
+        balance = check_balance(self.client, workspace_name="test")
         self.assertEqual(None, balance)
 
-    @patch('mephisto.abstractions.providers.prolific.api.workspaces.Workspaces.get_balance')
-    @patch('mephisto.abstractions.providers.prolific.prolific_utils._find_prolific_workspace')
+    @patch("mephisto.abstractions.providers.prolific.api.workspaces.Workspaces.get_balance")
+    @patch("mephisto.abstractions.providers.prolific.prolific_utils._find_prolific_workspace")
     def test_check_balance_get_balance_exception(
-        self, mock__find_prolific_workspace, mock_get_balance, *args,
+        self,
+        mock__find_prolific_workspace,
+        mock_get_balance,
+        *args,
     ):
         expected_value = 9999
 
         mock_workspace = Workspace()
-        mock_workspace.id = 'test'
+        mock_workspace.id = "test"
         mock_workspacebalance = WorkspaceBalance()
         mock_workspacebalance.available_balance = expected_value
 
         mock__find_prolific_workspace.return_value = (True, mock_workspace)
 
-        exception_message = 'Error'
+        exception_message = "Error"
         mock_get_balance.side_effect = ProlificRequestError(exception_message)
         with self.assertRaises(ProlificRequestError) as cm:
-            check_balance(self.client, workspace_name='test')
-
-        self.assertEqual(cm.exception.message, exception_message)
-
-    @patch('mephisto.abstractions.providers.prolific.api.workspaces.Workspaces.retrieve')
+            check_balance(self.client, workspace_name="test")
+
+        self.assertEqual(cm.exception.message, exception_message)
+
+    @patch("mephisto.abstractions.providers.prolific.api.workspaces.Workspaces.retrieve")
     def test__find_prolific_workspace_with_id_success(self, mock_retrieve, *args):
-        expected_id = 'test'
-        expected_title = 'test'
+        expected_id = "test"
+        expected_title = "test"
 
         mock_workspace = Workspace()
         mock_workspace.id = expected_id
@@ -301,23 +299,23 @@
 
         mock_retrieve.return_value = mock_workspace
 
-        result = _find_prolific_workspace(self.client, title='', id=expected_id)
+        result = _find_prolific_workspace(self.client, title="", id=expected_id)
         self.assertEqual((True, mock_workspace), result)
 
-    @patch('mephisto.abstractions.providers.prolific.api.workspaces.Workspaces.retrieve')
+    @patch("mephisto.abstractions.providers.prolific.api.workspaces.Workspaces.retrieve")
     def test__find_prolific_workspace_with_id_exception(self, mock_retrieve, *args):
-        expected_id = 'test'
-
-        exception_message = 'Error'
+        expected_id = "test"
+
+        exception_message = "Error"
         mock_retrieve.side_effect = ProlificRequestError(exception_message)
         with self.assertRaises(ProlificRequestError) as cm:
-            _find_prolific_workspace(self.client, title='', id=expected_id)
-
-        self.assertEqual(cm.exception.message, exception_message)
-
-    @patch('mephisto.abstractions.providers.prolific.api.workspaces.Workspaces.list')
+            _find_prolific_workspace(self.client, title="", id=expected_id)
+
+        self.assertEqual(cm.exception.message, exception_message)
+
+    @patch("mephisto.abstractions.providers.prolific.api.workspaces.Workspaces.list")
     def test__find_prolific_workspace_with_title_success(self, mock_list, *args):
-        expected_title = 'test'
+        expected_title = "test"
 
         mock_workspace = Workspace()
         mock_workspace.title = expected_title
@@ -327,9 +325,9 @@
         result = _find_prolific_workspace(self.client, title=expected_title)
         self.assertEqual((True, mock_workspace), result)
 
-    @patch('mephisto.abstractions.providers.prolific.api.workspaces.Workspaces.list')
+    @patch("mephisto.abstractions.providers.prolific.api.workspaces.Workspaces.list")
     def test__find_prolific_workspace_with_title_success_no_result(self, mock_list, *args):
-        expected_title = 'test'
+        expected_title = "test"
 
         mock_workspace = Workspace()
         mock_workspace.title = expected_title
@@ -339,22 +337,24 @@
         result = _find_prolific_workspace(self.client, title=expected_title)
         self.assertEqual((False, None), result)
 
-    @patch('mephisto.abstractions.providers.prolific.api.workspaces.Workspaces.list')
+    @patch("mephisto.abstractions.providers.prolific.api.workspaces.Workspaces.list")
     def test__find_prolific_workspace_with_title_exception(self, mock_list, *args):
-        expected_title = 'test'
-
-        exception_message = 'Error'
+        expected_title = "test"
+
+        exception_message = "Error"
         mock_list.side_effect = ProlificRequestError(exception_message)
         with self.assertRaises(ProlificRequestError) as cm:
             _find_prolific_workspace(self.client, title=expected_title)
 
         self.assertEqual(cm.exception.message, exception_message)
 
-    @patch('mephisto.abstractions.providers.prolific.prolific_utils._find_prolific_workspace')
+    @patch("mephisto.abstractions.providers.prolific.prolific_utils._find_prolific_workspace")
     def test_find_or_create_prolific_workspace_success_find(
-        self, mock__find_prolific_workspace, *args,
+        self,
+        mock__find_prolific_workspace,
+        *args,
     ):
-        expected_title = 'test'
+        expected_title = "test"
 
         mock_workspace = Workspace()
         mock_workspace.title = expected_title
@@ -365,12 +365,15 @@
 
         self.assertEqual(mock_workspace, result)
 
-    @patch('mephisto.abstractions.providers.prolific.api.workspaces.Workspaces.create')
-    @patch('mephisto.abstractions.providers.prolific.prolific_utils._find_prolific_workspace')
+    @patch("mephisto.abstractions.providers.prolific.api.workspaces.Workspaces.create")
+    @patch("mephisto.abstractions.providers.prolific.prolific_utils._find_prolific_workspace")
     def test_find_or_create_prolific_workspace_success_create(
-        self, mock__find_prolific_workspace, mock_create, *args,
+        self,
+        mock__find_prolific_workspace,
+        mock_create,
+        *args,
     ):
-        expected_title = 'test'
+        expected_title = "test"
 
         mock_workspace = Workspace()
         mock_workspace.title = expected_title
@@ -382,29 +385,32 @@
 
         self.assertEqual(mock_workspace, result)
 
-    @patch('mephisto.abstractions.providers.prolific.api.workspaces.Workspaces.create')
-    @patch('mephisto.abstractions.providers.prolific.prolific_utils._find_prolific_workspace')
+    @patch("mephisto.abstractions.providers.prolific.api.workspaces.Workspaces.create")
+    @patch("mephisto.abstractions.providers.prolific.prolific_utils._find_prolific_workspace")
     def test_find_or_create_prolific_workspace_create_exception(
-        self, mock__find_prolific_workspace, mock_create, *args,
+        self,
+        mock__find_prolific_workspace,
+        mock_create,
+        *args,
     ):
-        expected_title = 'test'
+        expected_title = "test"
 
         mock_workspace = Workspace()
         mock_workspace.title = expected_title
 
         mock__find_prolific_workspace.return_value = (False, None)
 
-        exception_message = 'Error'
+        exception_message = "Error"
         mock_create.side_effect = ProlificRequestError(exception_message)
         with self.assertRaises(ProlificRequestError) as cm:
             find_or_create_prolific_workspace(self.client, expected_title)
 
         self.assertEqual(cm.exception.message, exception_message)
 
-    @patch('mephisto.abstractions.providers.prolific.api.projects.Projects.list_for_workspace')
+    @patch("mephisto.abstractions.providers.prolific.api.projects.Projects.list_for_workspace")
     def test__find_prolific_project_success_with_title(self, mock_list_for_workspace, *args):
-        workspace_id = 'test'
-        project_title = 'test2'
+        workspace_id = "test"
+        project_title = "test2"
 
         mock_project = Project()
         mock_project.title = project_title
@@ -414,13 +420,13 @@
         result = _find_prolific_project(self.client, workspace_id, project_title)
 
         self.assertEqual((True, mock_project), result)
-        self.assertFalse(hasattr(mock_project, 'id'))
-
-    @patch('mephisto.abstractions.providers.prolific.api.projects.Projects.list_for_workspace')
+        self.assertFalse(hasattr(mock_project, "id"))
+
+    @patch("mephisto.abstractions.providers.prolific.api.projects.Projects.list_for_workspace")
     def test__find_prolific_project_success_with_id(self, mock_list_for_workspace, *args):
-        workspace_id = 'test'
-        project_title = 'test2'
-        project_id = 'test3'
+        workspace_id = "test"
+        project_title = "test2"
+        project_id = "test3"
 
         mock_project = Project()
         mock_project.title = project_title
@@ -431,12 +437,12 @@
         result = _find_prolific_project(self.client, workspace_id, project_title, project_id)
 
         self.assertEqual((True, mock_project), result)
-        self.assertTrue(hasattr(mock_project, 'id'))
-
-    @patch('mephisto.abstractions.providers.prolific.api.projects.Projects.list_for_workspace')
+        self.assertTrue(hasattr(mock_project, "id"))
+
+    @patch("mephisto.abstractions.providers.prolific.api.projects.Projects.list_for_workspace")
     def test__find_prolific_project_success_no_result(self, mock_list_for_workspace, *args):
-        workspace_id = 'test'
-        project_title = 'test2'
+        workspace_id = "test"
+        project_title = "test2"
 
         mock_project = Project()
         mock_project.title = project_title
@@ -447,22 +453,22 @@
 
         self.assertEqual((False, None), result)
 
-    @patch('mephisto.abstractions.providers.prolific.api.projects.Projects.list_for_workspace')
+    @patch("mephisto.abstractions.providers.prolific.api.projects.Projects.list_for_workspace")
     def test__find_prolific_project_exception(self, mock_list_for_workspace, *args):
-        workspace_id = 'test'
-        project_title = 'test2'
-
-        exception_message = 'Error'
+        workspace_id = "test"
+        project_title = "test2"
+
+        exception_message = "Error"
         mock_list_for_workspace.side_effect = ProlificRequestError(exception_message)
         with self.assertRaises(ProlificRequestError) as cm:
             _find_prolific_project(self.client, workspace_id, project_title)
 
         self.assertEqual(cm.exception.message, exception_message)
 
-    @patch('mephisto.abstractions.providers.prolific.prolific_utils._find_prolific_project')
+    @patch("mephisto.abstractions.providers.prolific.prolific_utils._find_prolific_project")
     def test_find_or_create_prolific_project_success_find(self, mock__find_prolific_project, *args):
-        workspace_id = 'test'
-        project_title = 'test2'
+        workspace_id = "test"
+        project_title = "test2"
 
         mock_project = Project()
         mock_project.title = project_title
@@ -473,13 +479,16 @@
 
         self.assertEqual(mock_project, result)
 
-    @patch('mephisto.abstractions.providers.prolific.api.projects.Projects.create_for_workspace')
-    @patch('mephisto.abstractions.providers.prolific.prolific_utils._find_prolific_project')
+    @patch("mephisto.abstractions.providers.prolific.api.projects.Projects.create_for_workspace")
+    @patch("mephisto.abstractions.providers.prolific.prolific_utils._find_prolific_project")
     def test_find_or_create_prolific_project_success_create(
-        self, mock__find_prolific_project, mock_create_for_workspace, *args,
+        self,
+        mock__find_prolific_project,
+        mock_create_for_workspace,
+        *args,
     ):
-        workspace_id = 'test'
-        project_title = 'test2'
+        workspace_id = "test"
+        project_title = "test2"
 
         mock_project = Project()
         mock_project.title = project_title
@@ -491,17 +500,20 @@
 
         self.assertEqual(mock_project, result)
 
-    @patch('mephisto.abstractions.providers.prolific.api.projects.Projects.create_for_workspace')
-    @patch('mephisto.abstractions.providers.prolific.prolific_utils._find_prolific_project')
+    @patch("mephisto.abstractions.providers.prolific.api.projects.Projects.create_for_workspace")
+    @patch("mephisto.abstractions.providers.prolific.prolific_utils._find_prolific_project")
     def test_find_or_create_prolific_project_create_exception(
-        self, mock__find_prolific_project, mock_create_for_workspace, *args,
+        self,
+        mock__find_prolific_project,
+        mock_create_for_workspace,
+        *args,
     ):
-        workspace_id = 'test'
-        project_title = 'test2'
+        workspace_id = "test"
+        project_title = "test2"
 
         mock__find_prolific_project.return_value = (False, None)
 
-        exception_message = 'Error'
+        exception_message = "Error"
         mock_create_for_workspace.side_effect = ProlificRequestError(exception_message)
         with self.assertRaises(ProlificRequestError) as cm:
             find_or_create_prolific_project(self.client, workspace_id, project_title)
@@ -509,10 +521,10 @@
         self.assertEqual(cm.exception.message, exception_message)
 
     @patch(
-        'mephisto.abstractions.providers.prolific.api.participant_groups.ParticipantGroups.remove'
+        "mephisto.abstractions.providers.prolific.api.participant_groups.ParticipantGroups.remove"
     )
     def test_delete_qualification_success(self, mock_remove, *args):
-        prolific_participant_group_id = 'test'
+        prolific_participant_group_id = "test"
 
         mock_remove.return_value = {}
 
@@ -521,21 +533,20 @@
         self.assertTrue(result)
 
     @patch(
-        'mephisto.abstractions.providers.prolific.api.participant_groups.ParticipantGroups.remove'
+        "mephisto.abstractions.providers.prolific.api.participant_groups.ParticipantGroups.remove"
     )
     def test_delete_qualification_exception(self, mock_remove, *args):
-        prolific_participant_group_id = 'test'
-
-        exception_message = 'Error'
+        prolific_participant_group_id = "test"
+
+        exception_message = "Error"
         mock_remove.side_effect = ProlificRequestError(exception_message)
         with self.assertRaises(ProlificRequestError) as cm:
             delete_qualification(self.client, prolific_participant_group_id)
 
         self.assertEqual(cm.exception.message, exception_message)
 
-    @patch('mephisto.abstractions.providers.prolific.api.participant_groups.ParticipantGroups.list')
+    @patch("mephisto.abstractions.providers.prolific.api.participant_groups.ParticipantGroups.list")
     def test__find_qualification_success(self, mock_participant_groups_list, *args):
->>>>>>> 3b49915a
         prolific_project_id = uuid4().hex[:24]
         qualification_name = "test"
         qualification_description = "test"
@@ -551,26 +562,16 @@
         _, q = _find_qualification(self.client, prolific_project_id, qualification_name)
         self.assertEqual(q.id, expected_qualification_id)
 
-<<<<<<< HEAD
     @patch("mephisto.abstractions.providers.prolific.api.participant_groups.ParticipantGroups.list")
-    def test_find_qualification_no_qualification(self, mock_participant_groups_list, *args):
-=======
-    @patch('mephisto.abstractions.providers.prolific.api.participant_groups.ParticipantGroups.list')
     def test__find_qualification_no_qualification(self, mock_participant_groups_list, *args):
->>>>>>> 3b49915a
         prolific_project_id = uuid4().hex[:24]
         qualification_name = "test"
         mock_participant_groups_list.return_value = []
         result = _find_qualification(self.client, prolific_project_id, qualification_name)
         self.assertEqual(result, (False, None))
 
-<<<<<<< HEAD
     @patch("mephisto.abstractions.providers.prolific.api.participant_groups.ParticipantGroups.list")
-    def test_find_qualification_error(self, mock_participant_groups_list, *args):
-=======
-    @patch('mephisto.abstractions.providers.prolific.api.participant_groups.ParticipantGroups.list')
     def test__find_qualification_error(self, mock_participant_groups_list, *args):
->>>>>>> 3b49915a
         prolific_project_id = uuid4().hex[:24]
         qualification_name = "test"
         exception_message = "Error"
@@ -580,12 +581,12 @@
         self.assertEqual(cm.exception.message, exception_message)
 
     @patch(
-        'mephisto.abstractions.providers.prolific.api.participant_groups.ParticipantGroups.create'
+        "mephisto.abstractions.providers.prolific.api.participant_groups.ParticipantGroups.create"
     )
     def test_create_qualification_success(self, mock_create, *args):
-        prolific_project_id = 'test'
-        qualification_name = 'test2'
-        participant_group_id = 'test3'
+        prolific_project_id = "test"
+        qualification_name = "test2"
+        participant_group_id = "test3"
 
         mock_participant_group = ParticipantGroup()
         mock_participant_group.id = participant_group_id
@@ -598,13 +599,13 @@
         self.assertEqual(mock_participant_group, result)
 
     @patch(
-        'mephisto.abstractions.providers.prolific.api.participant_groups.ParticipantGroups.create'
+        "mephisto.abstractions.providers.prolific.api.participant_groups.ParticipantGroups.create"
     )
     def test_create_qualification_exception(self, mock_create, *args):
-        prolific_project_id = 'test'
-        qualification_name = 'test2'
-
-        exception_message = 'Error'
+        prolific_project_id = "test"
+        qualification_name = "test2"
+
+        exception_message = "Error"
         mock_create.side_effect = ProlificRequestError(exception_message)
         with self.assertRaises(ProlificRequestError) as cm:
             create_qualification(self.client, prolific_project_id, qualification_name)
@@ -620,13 +621,9 @@
         expected_qualification.id = expected_qualification_id
         mock_find_qualification.return_value = (True, expected_qualification)
         result = find_or_create_qualification(
-<<<<<<< HEAD
-            prolific_api,
+            self.client,
             prolific_project_id,
             qualification_name,
-=======
-            self.client, prolific_project_id, qualification_name,
->>>>>>> 3b49915a
         )
         self.assertEqual(result.id, expected_qualification_id)
 
@@ -650,13 +647,9 @@
             description=qualification_description,
         )
         result = find_or_create_qualification(
-<<<<<<< HEAD
-            prolific_api,
+            self.client,
             qualification_name,
             qualification_description,
-=======
-            self.client, qualification_name, qualification_description,
->>>>>>> 3b49915a
         )
         self.assertEqual(result.id, expected_qualification_id)
 
@@ -677,31 +670,23 @@
         mock_participant_groups_create.side_effect = ProlificRequestError(exception_message)
         with self.assertRaises(ProlificRequestError) as cm:
             find_or_create_qualification(
-<<<<<<< HEAD
-                prolific_api,
+                self.client,
                 qualification_name,
                 qualification_description,
             )
         self.assertEqual(cm.exception.message, exception_message)
 
-    @patch("mephisto.abstractions.providers.prolific.api.studies.Studies.create")
-    def test_create_study_success(self, mock_study_create, *args):
-=======
-                self.client, qualification_name, qualification_description,
-            )
-        self.assertEqual(cm.exception.message, exception_message)
-
-    @patch('mephisto.abstractions.architects.ec2.ec2_architect.get_full_domain')
+    @patch("mephisto.abstractions.architects.ec2.ec2_architect.get_full_domain")
     def test__ec2_external_url(self, mock_get_full_domain, *args):
-        mock_get_full_domain.return_value = 'http://test.com'
+        mock_get_full_domain.return_value = "http://test.com"
 
         result = _ec2_external_url(mock_task_run_args)
 
         self.assertEqual(
-            'http://test.com?'
-            'participant_id={{%PROLIFIC_PID%}}&'
-            'study_id={{%STUDY_ID%}}&'
-            'submission_id={{%SESSION_ID%}}',
+            "http://test.com?"
+            "participant_id={{%PROLIFIC_PID%}}&"
+            "study_id={{%STUDY_ID%}}&"
+            "submission_id={{%SESSION_ID%}}",
             result,
         )
 
@@ -709,20 +694,20 @@
         result_local_architect = _is_ec2_architect(mock_task_run_args)
 
         mock_task_run_args_ec2 = deepcopy(mock_task_run_args)
-        mock_task_run_args_ec2.architect._architect_type = 'ec2'
+        mock_task_run_args_ec2.architect._architect_type = "ec2"
         result_ec2_architect = _is_ec2_architect(mock_task_run_args_ec2)
 
         self.assertFalse(result_local_architect)
         self.assertTrue(result_ec2_architect)
 
-    @patch('mephisto.abstractions.architects.ec2.ec2_architect.get_full_domain')
+    @patch("mephisto.abstractions.architects.ec2.ec2_architect.get_full_domain")
     def test__get_external_study_url(self, mock_get_full_domain, *args):
-        mock_get_full_domain.return_value = 'http://test.com'
+        mock_get_full_domain.return_value = "http://test.com"
 
         result_local_architect = _get_external_study_url(mock_task_run_args)
 
         mock_task_run_args_ec2 = deepcopy(mock_task_run_args)
-        mock_task_run_args_ec2.architect._architect_type = 'ec2'
+        mock_task_run_args_ec2.architect._architect_type = "ec2"
         result_ec2_architect = _get_external_study_url(mock_task_run_args_ec2)
 
         self.assertEqual(
@@ -730,35 +715,33 @@
             result_local_architect,
         )
         self.assertEqual(
-            'http://test.com?'
-            'participant_id={{%PROLIFIC_PID%}}&'
-            'study_id={{%STUDY_ID%}}&'
-            'submission_id={{%SESSION_ID%}}',
+            "http://test.com?"
+            "participant_id={{%PROLIFIC_PID%}}&"
+            "study_id={{%STUDY_ID%}}&"
+            "submission_id={{%SESSION_ID%}}",
             result_ec2_architect,
         )
 
-    @patch('mephisto.abstractions.providers.prolific.api.studies.Studies.update')
-    @patch('mephisto.abstractions.providers.prolific.api.studies.Studies.create')
+    @patch("mephisto.abstractions.providers.prolific.api.studies.Studies.update")
+    @patch("mephisto.abstractions.providers.prolific.api.studies.Studies.create")
     def test_create_study_success(self, mock_study_create, mock_study_update, *args):
->>>>>>> 3b49915a
         project_id = uuid4().hex[:24]
         expected_study_id = uuid4().hex[:24]
         mock_study = Study(
             project=project_id,
-<<<<<<< HEAD
-            id=expected_task_id,
+            id=expected_study_id,
             name="test",
-=======
-            id=expected_study_id,
-            name='test',
-            completion_codes=[dict(
-                code='test',
-                code_type='test',
-                actions=[dict(
-                    action='test',
-                )],
-            )],
->>>>>>> 3b49915a
+            completion_codes=[
+                dict(
+                    code="test",
+                    code_type="test",
+                    actions=[
+                        dict(
+                            action="test",
+                        )
+                    ],
+                )
+            ],
         )
         mock_study_create.return_value = mock_study
         mock_study_update.return_value = mock_study
@@ -769,12 +752,8 @@
         )
         self.assertEqual(study.id, expected_study_id)
 
-<<<<<<< HEAD
+    @patch("mephisto.abstractions.providers.prolific.api.studies.Studies.update")
     @patch("mephisto.abstractions.providers.prolific.api.studies.Studies.create")
-=======
-    @patch('mephisto.abstractions.providers.prolific.api.studies.Studies.update')
-    @patch('mephisto.abstractions.providers.prolific.api.studies.Studies.create')
->>>>>>> 3b49915a
     def test_create_study_error(self, mock_study_create, *args):
         project_id = uuid4().hex[:24]
         exception_message = "Error"
@@ -787,10 +766,10 @@
             )
         self.assertEqual(cm.exception.message, exception_message)
 
-    @patch('mephisto.abstractions.providers.prolific.api.studies.Studies.update')
-    @patch('mephisto.abstractions.providers.prolific.prolific_utils.get_study')
+    @patch("mephisto.abstractions.providers.prolific.api.studies.Studies.update")
+    @patch("mephisto.abstractions.providers.prolific.prolific_utils.get_study")
     def test_increase_total_available_places_for_study_success(self, mock_get_study, *args):
-        study_id = 'test'
+        study_id = "test"
 
         mock_study = Study()
         mock_study.id = study_id
@@ -802,12 +781,15 @@
 
         self.assertEqual(mock_study, result)
 
-    @patch('mephisto.abstractions.providers.prolific.api.studies.Studies.update')
-    @patch('mephisto.abstractions.providers.prolific.prolific_utils.get_study')
+    @patch("mephisto.abstractions.providers.prolific.api.studies.Studies.update")
+    @patch("mephisto.abstractions.providers.prolific.prolific_utils.get_study")
     def test_increase_total_available_places_for_study_exception(
-        self, mock_get_study, mock_update, *args,
+        self,
+        mock_get_study,
+        mock_update,
+        *args,
     ):
-        study_id = 'test'
+        study_id = "test"
 
         mock_study = Study()
         mock_study.id = study_id
@@ -815,16 +797,16 @@
 
         mock_get_study.return_value = mock_study
 
-        exception_message = 'Error'
+        exception_message = "Error"
         mock_update.side_effect = ProlificRequestError(exception_message)
         with self.assertRaises(ProlificRequestError) as cm:
             increase_total_available_places_for_study(self.client, study_id)
 
         self.assertEqual(cm.exception.message, exception_message)
 
-    @patch('mephisto.abstractions.providers.prolific.api.studies.Studies.retrieve')
+    @patch("mephisto.abstractions.providers.prolific.api.studies.Studies.retrieve")
     def test_get_study_success(self, mock_retrieve, *args):
-        study_id = 'test'
+        study_id = "test"
 
         mock_study = Study()
         mock_study.id = study_id
@@ -835,23 +817,23 @@
 
         self.assertEqual(mock_study, result)
 
-    @patch('mephisto.abstractions.providers.prolific.api.studies.Studies.retrieve')
+    @patch("mephisto.abstractions.providers.prolific.api.studies.Studies.retrieve")
     def test_get_study_exception(self, mock_retrieve, *args):
-        study_id = 'test'
-
-        mock_study = Study()
-        mock_study.id = study_id
-
-        exception_message = 'Error'
+        study_id = "test"
+
+        mock_study = Study()
+        mock_study.id = study_id
+
+        exception_message = "Error"
         mock_retrieve.side_effect = ProlificRequestError(exception_message)
         with self.assertRaises(ProlificRequestError) as cm:
             get_study(self.client, study_id)
 
         self.assertEqual(cm.exception.message, exception_message)
 
-    @patch('mephisto.abstractions.providers.prolific.api.studies.Studies.publish')
+    @patch("mephisto.abstractions.providers.prolific.api.studies.Studies.publish")
     def test_publish_study_success(self, mock_publish, *args):
-        study_id = 'test'
+        study_id = "test"
 
         mock_study = Study()
         mock_study.id = study_id
@@ -862,23 +844,23 @@
 
         self.assertEqual(study_id, result)
 
-    @patch('mephisto.abstractions.providers.prolific.api.studies.Studies.publish')
+    @patch("mephisto.abstractions.providers.prolific.api.studies.Studies.publish")
     def test_publish_study_exception(self, mock_publish, *args):
-        study_id = 'test'
-
-        mock_study = Study()
-        mock_study.id = study_id
-
-        exception_message = 'Error'
+        study_id = "test"
+
+        mock_study = Study()
+        mock_study.id = study_id
+
+        exception_message = "Error"
         mock_publish.side_effect = ProlificRequestError(exception_message)
         with self.assertRaises(ProlificRequestError) as cm:
             publish_study(self.client, study_id)
 
         self.assertEqual(cm.exception.message, exception_message)
 
-    @patch('mephisto.abstractions.providers.prolific.api.studies.Studies.stop')
+    @patch("mephisto.abstractions.providers.prolific.api.studies.Studies.stop")
     def test_stop_study_success(self, mock_stop, *args):
-        study_id = 'test'
+        study_id = "test"
 
         mock_study = Study()
         mock_study.id = study_id
@@ -889,29 +871,29 @@
 
         self.assertEqual(mock_study, result)
 
-    @patch('mephisto.abstractions.providers.prolific.api.studies.Studies.stop')
+    @patch("mephisto.abstractions.providers.prolific.api.studies.Studies.stop")
     def test_stop_study_exception(self, mock_stop, *args):
-        study_id = 'test'
-
-        mock_study = Study()
-        mock_study.id = study_id
-
-        exception_message = 'Error'
+        study_id = "test"
+
+        mock_study = Study()
+        mock_study.id = study_id
+
+        exception_message = "Error"
         mock_stop.side_effect = ProlificRequestError(exception_message)
         with self.assertRaises(ProlificRequestError) as cm:
             stop_study(self.client, study_id)
 
         self.assertEqual(cm.exception.message, exception_message)
 
-    @patch('mephisto.abstractions.providers.prolific.api.studies.Studies.update')
-    @patch('mephisto.abstractions.providers.prolific.api.studies.Studies.stop')
-    @patch('mephisto.abstractions.providers.prolific.prolific_utils.get_study')
+    @patch("mephisto.abstractions.providers.prolific.api.studies.Studies.update")
+    @patch("mephisto.abstractions.providers.prolific.api.studies.Studies.stop")
+    @patch("mephisto.abstractions.providers.prolific.prolific_utils.get_study")
     def test_expire_study_success(self, mock_get_study, mock_stop, *args):
-        study_id = 'test'
-
-        mock_study = Study()
-        mock_study.id = study_id
-        mock_study.internal_name = 'test'
+        study_id = "test"
+
+        mock_study = Study()
+        mock_study.id = study_id
+        mock_study.internal_name = "test"
 
         mock_get_study.return_value = mock_study
         mock_stop.return_value = mock_study
@@ -920,14 +902,14 @@
 
         self.assertEqual(mock_study, result)
 
-    @patch('mephisto.abstractions.providers.prolific.prolific_utils.get_study')
+    @patch("mephisto.abstractions.providers.prolific.prolific_utils.get_study")
     def test_expire_study_exception(self, mock_get_study, *args):
-        study_id = 'test'
-
-        mock_study = Study()
-        mock_study.id = study_id
-
-        exception_message = 'Error'
+        study_id = "test"
+
+        mock_study = Study()
+        mock_study.id = study_id
+
+        exception_message = "Error"
         mock_get_study.side_effect = ProlificRequestError(exception_message)
         with self.assertRaises(ProlificRequestError) as cm:
             expire_study(self.client, study_id)
@@ -935,8 +917,8 @@
         self.assertEqual(cm.exception.message, exception_message)
 
     def test_is_study_expired(self, *args):
-        study_id = 'test'
-        study_name = 'test'
+        study_id = "test"
+        study_name = "test"
 
         mock_study = Study()
         mock_study.id = study_id
@@ -952,7 +934,7 @@
         result_just_with_awaiting_review_status = is_study_expired(mock_study)
 
         mock_study.status = constants.StudyStatus.COMPLETED
-        mock_study.internal_name = study_name + '_' + constants.StudyStatus._EXPIRED
+        mock_study.internal_name = study_name + "_" + constants.StudyStatus._EXPIRED
         result_with_completed_status_and_internal_name = is_study_expired(mock_study)
 
         self.assertFalse(result_just_with_completed_status)
