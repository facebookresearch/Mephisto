--- conflicted
+++ resolved
@@ -61,14 +61,10 @@
 click = "^7.0"
 click_default_group = "^1.2"
 tabulate = "^0.8.7"
+rich = "^12.4.4"
 
 # [tool.poetry.group.metrics.dependencies]
 prometheus-client = "^0.13.1"
-<<<<<<< HEAD
-websockets = "^10.1"
-[tool.poetry.dev-dependencies]
-pytest = "^5.0"
-=======
 
 # [tool.poetry.group.flask_architect.dependencies]
 flask = "^1.1"
@@ -87,7 +83,6 @@
 # [tool.poetry.group.dev.dependencies]
 docutils = "^0.15"
 pdoc = "^10.0.3"
->>>>>>> 5bf5ae15
 pylint = "^2.4"
 pytest = "^5.0"
 pytest-cov = "^2.10.1"
