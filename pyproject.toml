--- conflicted
+++ resolved
@@ -45,20 +45,14 @@
 
 [tool.poetry.dependencies]
 python = "^3.7"
-<<<<<<< HEAD
-detoxify = "^0.5.0"
-click = "^7.0"
-flask = "^1.1"
-click_default_group = "^1.2"
-boto3 = "^1.17"
-=======
->>>>>>> de917bf7
 requests = "^2.22"
 sh = "^1.12"
 hydra-core = "^1.1.0"
 tqdm = "^4.50.2"
 websockets = "^10.1"
 pyyaml = "^5.4.0"
+
+# [tool.poetry.worker_addons.dependencies]
 detoxify = "^0.5.0"
 
 # [tool.poetry.group.aws.dependencies]
