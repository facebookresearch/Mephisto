repos:
  - repo: https://github.com/pre-commit/pre-commit-hooks
    rev: v2.4.0
    hooks:
      - id: trailing-whitespace
        exclude: |
          (?x)(
            ^.*build/|
            ^.*md
          )
      - id: check-yaml
      - id: check-added-large-files
        args: ["--maxkb=10000"]
  - repo: https://github.com/psf/black
    rev: stable
    hooks:
      - id: black
<<<<<<< HEAD
        language_version: python3.6
  - repo: https://github.com/pre-commit/mirrors-prettier
=======
        language_version: python3
  - repo: https://github.com/prettier/pre-commit
>>>>>>> 1e0a4c24
    rev: "v2.1.2"
    hooks:
      - id: prettier
        files: "\\.(\
          css\
          |html\
          |js|jsx\
          |json\
          |ts|tsx\
          |yaml|yml\
          )$"<|MERGE_RESOLUTION|>--- conflicted
+++ resolved
@@ -15,13 +15,8 @@
     rev: stable
     hooks:
       - id: black
-<<<<<<< HEAD
-        language_version: python3.6
-  - repo: https://github.com/pre-commit/mirrors-prettier
-=======
         language_version: python3
   - repo: https://github.com/prettier/pre-commit
->>>>>>> 1e0a4c24
     rev: "v2.1.2"
     hooks:
       - id: prettier
